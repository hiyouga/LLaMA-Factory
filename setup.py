# Copyright 2025 the LlamaFactory team.
#
# Licensed under the Apache License, Version 2.0 (the "License");
# you may not use this file except in compliance with the License.
# You may obtain a copy of the License at
#
#     http://www.apache.org/licenses/LICENSE-2.0
#
# Unless required by applicable law or agreed to in writing, software
# distributed under the License is distributed on an "AS IS" BASIS,
# WITHOUT WARRANTIES OR CONDITIONS OF ANY KIND, either express or implied.
# See the License for the specific language governing permissions and
# limitations under the License.

import os
import re

from setuptools import find_packages, setup


def get_version() -> str:
    with open(os.path.join("src", "llamafactory", "extras", "env.py"), encoding="utf-8") as f:
        file_content = f.read()
        pattern = r"{}\W*=\W*\"([^\"]+)\"".format("VERSION")
        (version,) = re.findall(pattern, file_content)
        return version


def get_requires() -> list[str]:
    with open("requirements.txt", encoding="utf-8") as f:
        file_content = f.read()
        lines = [line.strip() for line in file_content.strip().split("\n") if not line.startswith("#")]
        return lines


def get_console_scripts() -> list[str]:
    console_scripts = ["llamafactory-cli = llamafactory.cli:main"]
    if os.getenv("ENABLE_SHORT_CONSOLE", "1").lower() in ["true", "y", "1"]:
        console_scripts.append("lmf = llamafactory.cli:main")

    return console_scripts


extra_require = {
<<<<<<< HEAD
    "torch": ["torch>=1.13.1,<=2.5.1"],
=======
    "torch": ["torch>=2.0.0", "torchvision>=0.15.0"],
>>>>>>> 5ed62a29
    "torch-npu": ["torch==2.4.0", "torch-npu==2.4.0.post2", "decorator"],
    "metrics": ["nltk", "jieba", "rouge-chinese"],
    "deepspeed": ["deepspeed>=0.10.0,<=0.16.9"],
    "liger-kernel": ["liger-kernel>=0.5.5"],
    "bitsandbytes": ["bitsandbytes>=0.39.0"],
    "hqq": ["hqq"],
    "eetq": ["eetq"],
    "gptq": ["optimum>=1.24.0", "gptqmodel>=2.0.0"],
    "aqlm": ["aqlm[gpu]>=1.1.0"],
    "vllm": ["vllm>=0.4.3,<=0.8.6"],
    "sglang": ["sglang[srt]>=0.4.5", "transformers==4.51.1"],
    "galore": ["galore-torch"],
    "apollo": ["apollo-torch"],
    "badam": ["badam>=1.2.1"],
    "adam-mini": ["adam-mini"],
    "minicpm_v": [
        "soundfile",
        "torchvision",
        "torchaudio",
        "vector_quantize_pytorch",
        "vocos",
        "msgpack",
        "referencing",
        "jsonschema_specifications",
    ],
    "modelscope": ["modelscope"],
    "openmind": ["openmind"],
    "swanlab": ["swanlab"],
    "dev": ["pre-commit", "ruff", "pytest", "build"],
}


def main():
    setup(
        name="llamafactory",
        version=get_version(),
        author="hiyouga",
        author_email="hiyouga@buaa.edu.cn",
        description="Unified Efficient Fine-Tuning of 100+ LLMs",
        long_description=open("README.md", encoding="utf-8").read(),
        long_description_content_type="text/markdown",
        keywords=["AI", "LLM", "GPT", "ChatGPT", "Llama", "Transformer", "DeepSeek", "Pytorch"],
        license="Apache 2.0 License",
        url="https://github.com/hiyouga/LLaMA-Factory",
        package_dir={"": "src"},
        packages=find_packages("src"),
        python_requires=">=3.9.0",
        install_requires=get_requires(),
        extras_require=extra_require,
        entry_points={"console_scripts": get_console_scripts()},
        classifiers=[
            "Development Status :: 4 - Beta",
            "Intended Audience :: Developers",
            "Intended Audience :: Education",
            "Intended Audience :: Science/Research",
            "License :: OSI Approved :: Apache Software License",
            "Operating System :: OS Independent",
            "Programming Language :: Python :: 3",
            "Programming Language :: Python :: 3.9",
            "Programming Language :: Python :: 3.10",
            "Programming Language :: Python :: 3.11",
            "Programming Language :: Python :: 3.12",
            "Topic :: Scientific/Engineering :: Artificial Intelligence",
        ],
    )


if __name__ == "__main__":
    main()<|MERGE_RESOLUTION|>--- conflicted
+++ resolved
@@ -42,11 +42,7 @@
 
 
 extra_require = {
-<<<<<<< HEAD
-    "torch": ["torch>=1.13.1,<=2.5.1"],
-=======
-    "torch": ["torch>=2.0.0", "torchvision>=0.15.0"],
->>>>>>> 5ed62a29
+    "torch": ["torch>=2.0.0,<=2.5.1", "torchvision>=0.15.0"],
     "torch-npu": ["torch==2.4.0", "torch-npu==2.4.0.post2", "decorator"],
     "metrics": ["nltk", "jieba", "rouge-chinese"],
     "deepspeed": ["deepspeed>=0.10.0,<=0.16.9"],
