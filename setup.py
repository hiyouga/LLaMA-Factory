# Copyright 2025 the LlamaFactory team.
#
# Licensed under the Apache License, Version 2.0 (the "License");
# you may not use this file except in compliance with the License.
# You may obtain a copy of the License at
#
#     http://www.apache.org/licenses/LICENSE-2.0
#
# Unless required by applicable law or agreed to in writing, software
# distributed under the License is distributed on an "AS IS" BASIS,
# WITHOUT WARRANTIES OR CONDITIONS OF ANY KIND, either express or implied.
# See the License for the specific language governing permissions and
# limitations under the License.

import os
import re

from setuptools import find_packages, setup


def get_version() -> str:
    with open(os.path.join("src", "llamafactory", "extras", "env.py"), encoding="utf-8") as f:
        file_content = f.read()
        pattern = r"{}\W*=\W*\"([^\"]+)\"".format("VERSION")
        (version,) = re.findall(pattern, file_content)
        return version


def get_requires() -> list[str]:
    with open("requirements.txt", encoding="utf-8") as f:
        file_content = f.read()
        lines = [line.strip() for line in file_content.strip().split("\n") if not line.startswith("#")]
        return lines


def get_console_scripts() -> list[str]:
    console_scripts = ["llamafactory-cli = llamafactory.cli:main"]
    if os.getenv("ENABLE_SHORT_CONSOLE", "1").lower() in ["true", "y", "1"]:
        console_scripts.append("lmf = llamafactory.cli:main")

    return console_scripts


extra_require = {
    "torch": ["torch>=2.0.0", "torchvision>=0.15.0"],
    "torch-npu": ["torch-npu==2.5.1", "torchvision==0.20.1", "decorator"],
    "metrics": ["nltk", "jieba", "rouge-chinese"],
    "deepspeed": ["deepspeed>=0.17.4,<=0.18.0"],
    "liger-kernel": ["liger-kernel>=0.5.5"],
    "bitsandbytes": ["bitsandbytes>=0.39.0"],
    "hqq": ["hqq"],
    "eetq": ["eetq"],
    "gptq": ["optimum>=1.24.0", "gptqmodel>=2.0.0"],
    "aqlm": ["aqlm[gpu]>=1.1.0"],
    "vllm": ["vllm>=0.4.3,<=0.10.0"],
    "sglang": ["sglang[srt]>=0.4.5", "transformers==4.51.1"],
    "galore": ["galore-torch"],
    "apollo": ["apollo-torch"],
    "badam": ["badam>=1.2.1"],
    "adam-mini": ["adam-mini"],
    "minicpm_v": [
        "soundfile",
        "torchvision",
        "torchaudio",
        "vector_quantize_pytorch",
        "vocos",
        "msgpack",
        "referencing",
        "jsonschema_specifications",
    ],
    "openmind": ["openmind"],
    "swanlab": ["swanlab"],
    "dev": ["pre-commit", "ruff", "pytest", "build"],
<<<<<<< HEAD
    "sp": ["ring-flash-attn", "yunchang"],  # DEPRECATED: Legacy sequence parallel dependencies
    "alst": ["deepspeed>=0.17.2,<=0.17.4", "flash-attn>=2.0"],  # Recommended: Modern ALST dependencies
    "advanced": ["torchao>=0.8.0", "kernels>=0.9.0", "cut-cross-entropy", "triton<3.4.0"],
=======
>>>>>>> ee8a88e5
    "fp8": ["torchao>=0.8.0"],
    "fp8-te": ["transformer_engine[pytorch]>=2.0.0"],
    "fp8-all": ["torchao>=0.8.0", "transformer_engine[pytorch]>=2.0.0"],
}


def main():
    setup(
        name="llamafactory",
        version=get_version(),
        author="hiyouga",
        author_email="hiyouga@buaa.edu.cn",
        description="Unified Efficient Fine-Tuning of 100+ LLMs",
        long_description=open("README.md", encoding="utf-8").read(),
        long_description_content_type="text/markdown",
        keywords=["AI", "LLM", "GPT", "ChatGPT", "Llama", "Transformer", "DeepSeek", "Pytorch"],
        license="Apache 2.0 License",
        url="https://github.com/hiyouga/LLaMA-Factory",
        package_dir={"": "src"},
        packages=find_packages("src"),
        python_requires=">=3.9.0",
        install_requires=get_requires(),
        extras_require=extra_require,
        entry_points={"console_scripts": get_console_scripts()},
        classifiers=[
            "Development Status :: 4 - Beta",
            "Intended Audience :: Developers",
            "Intended Audience :: Education",
            "Intended Audience :: Science/Research",
            "License :: OSI Approved :: Apache Software License",
            "Operating System :: OS Independent",
            "Programming Language :: Python :: 3",
            "Programming Language :: Python :: 3.9",
            "Programming Language :: Python :: 3.10",
            "Programming Language :: Python :: 3.11",
            "Programming Language :: Python :: 3.12",
            "Topic :: Scientific/Engineering :: Artificial Intelligence",
        ],
    )


if __name__ == "__main__":
    main()<|MERGE_RESOLUTION|>--- conflicted
+++ resolved
@@ -71,12 +71,8 @@
     "openmind": ["openmind"],
     "swanlab": ["swanlab"],
     "dev": ["pre-commit", "ruff", "pytest", "build"],
-<<<<<<< HEAD
-    "sp": ["ring-flash-attn", "yunchang"],  # DEPRECATED: Legacy sequence parallel dependencies
     "alst": ["deepspeed>=0.17.2,<=0.17.4", "flash-attn>=2.0"],  # Recommended: Modern ALST dependencies
     "advanced": ["torchao>=0.8.0", "kernels>=0.9.0", "cut-cross-entropy", "triton<3.4.0"],
-=======
->>>>>>> ee8a88e5
     "fp8": ["torchao>=0.8.0"],
     "fp8-te": ["transformer_engine[pytorch]>=2.0.0"],
     "fp8-all": ["torchao>=0.8.0", "transformer_engine[pytorch]>=2.0.0"],
