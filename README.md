--- conflicted
+++ resolved
@@ -424,25 +424,15 @@
 | peft         | 0.14.0  | 0.15.1    |
 | trl          | 0.8.6   | 0.9.6     |
 
-<<<<<<< HEAD
 | Optional       | Minimum | Recommend |
 | -------------- | ------- | --------- |
 | CUDA           | 11.6    | 12.2      |
 | deepspeed      | 0.10.0  | 0.16.4    |
 | bitsandbytes   | 0.39.0  | 0.43.1    |
-| vllm           | 0.4.3   | 0.7.3     |
-| flash-attn     | 2.3.0   | 2.7.2     |
+| vllm           | 0.4.3   | 0.8.2     |
+| flash-attn     | 2.5.6   | 2.7.2     |
 | habana-*       | 1.19.0  | 1.20.0    |
 | optimum-habana | 1.15    | 1.16.0    |
-=======
-| Optional     | Minimum | Recommend |
-| ------------ | ------- | --------- |
-| CUDA         | 11.6    | 12.2      |
-| deepspeed    | 0.10.0  | 0.16.4    |
-| bitsandbytes | 0.39.0  | 0.43.1    |
-| vllm         | 0.4.3   | 0.8.2     |
-| flash-attn   | 2.5.6   | 2.7.2     |
->>>>>>> 610f164c
 
 ### Hardware Requirement
 
