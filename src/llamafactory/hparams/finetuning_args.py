# Copyright 2024 the LlamaFactory team.
#
# Licensed under the Apache License, Version 2.0 (the "License");
# you may not use this file except in compliance with the License.
# You may obtain a copy of the License at
#
#     http://www.apache.org/licenses/LICENSE-2.0
#
# Unless required by applicable law or agreed to in writing, software
# distributed under the License is distributed on an "AS IS" BASIS,
# WITHOUT WARRANTIES OR CONDITIONS OF ANY KIND, either express or implied.
# See the License for the specific language governing permissions and
# limitations under the License.

from dataclasses import asdict, dataclass, field
from typing import Any, Dict, List, Literal, Optional


@dataclass
class FreezeArguments:
    r"""
    Arguments pertaining to the freeze (partial-parameter) training.
    """

    freeze_trainable_layers: int = field(
        default=2,
        metadata={
            "help": (
                "The number of trainable layers for freeze (partial-parameter) fine-tuning. "
                "Positive numbers mean the last n layers are set as trainable, "
                "negative numbers mean the first n layers are set as trainable."
            )
        },
    )
    freeze_trainable_modules: str = field(
        default="all",
        metadata={
            "help": (
                "Name(s) of trainable modules for freeze (partial-parameter) fine-tuning. "
                "Use commas to separate multiple modules. "
                "Use `all` to specify all the available modules."
            )
        },
    )
    freeze_extra_modules: Optional[str] = field(
        default=None,
        metadata={
            "help": (
                "Name(s) of modules apart from hidden layers to be set as trainable "
                "for freeze (partial-parameter) fine-tuning. "
                "Use commas to separate multiple modules."
            )
        },
    )


@dataclass
class LoraArguments:
    r"""
    Arguments pertaining to the LoRA training.
    """

    additional_target: Optional[str] = field(
        default=None,
        metadata={
            "help": (
                "Name(s) of modules apart from LoRA layers to be set as trainable "
                "and saved in the final checkpoint. "
                "Use commas to separate multiple modules."
            )
        },
    )
    lora_alpha: Optional[int] = field(
        default=None,
        metadata={"help": "The scale factor for LoRA fine-tuning (default: lora_rank * 2)."},
    )
    lora_dropout: float = field(
        default=0.0,
        metadata={"help": "Dropout rate for the LoRA fine-tuning."},
    )
    lora_rank: int = field(
        default=8,
        metadata={"help": "The intrinsic dimension for LoRA fine-tuning."},
    )
    lora_target: str = field(
        default="all",
        metadata={
            "help": (
                "Name(s) of target modules to apply LoRA. "
                "Use commas to separate multiple modules. "
                "Use `all` to specify all the linear modules."
            )
        },
    )
    loraplus_lr_ratio: Optional[float] = field(
        default=None,
        metadata={"help": "LoRA plus learning rate ratio (lr_B / lr_A)."},
    )
    loraplus_lr_embedding: float = field(
        default=1e-6,
        metadata={"help": "LoRA plus learning rate for lora embedding layers."},
    )
    use_rslora: bool = field(
        default=False,
        metadata={"help": "Whether or not to use the rank stabilization scaling factor for LoRA layer."},
    )
    use_dora: bool = field(
        default=False,
        metadata={"help": "Whether or not to use the weight-decomposed lora method (DoRA)."},
    )
    pissa_init: bool = field(
        default=False,
        metadata={"help": "Whether or not to initialize a PiSSA adapter."},
    )
    pissa_iter: int = field(
        default=16,
        metadata={"help": "The number of iteration steps performed by FSVD in PiSSA. Use -1 to disable it."},
    )
    pissa_convert: bool = field(
        default=False,
        metadata={"help": "Whether or not to convert the PiSSA adapter to a normal LoRA adapter."},
    )
    create_new_adapter: bool = field(
        default=False,
        metadata={"help": "Whether or not to create a new adapter with randomly initialized weight."},
    )


@dataclass
class DistillationArguments:
    r"""
    Arguments pertaining to the distillation training.
    """

    distilling_lambda: float = field(
        default=0.5,
        metadata={"help": "The lambda parameter in the distilling loss."},
    )
    distilling_temperature: float = field(
        default=1.0,
        metadata={"help": "The temperature parameter in the distilling softmax."},
    )
    teacher_model: Optional[str] = field(
        default=None,
        metadata={"help": "Path to the teacher model used for the distilling."},
    )
    teacher_model_adapters: Optional[str] = field(
        default=None,
        metadata={"help": "Path to the adapters of the teacher model."},
    )


@dataclass
class RLHFArguments:
    r"""
    Arguments pertaining to the PPO, DPO and KTO training.
    """

    pref_beta: float = field(
        default=0.1,
        metadata={"help": "The beta parameter in the preference loss."},
    )
    pref_ftx: float = field(
        default=0.0,
        metadata={"help": "The supervised fine-tuning loss coefficient in DPO training."},
    )
    pref_loss: Literal["sigmoid", "hinge", "ipo", "kto_pair", "orpo", "simpo"] = field(
        default="sigmoid",
        metadata={"help": "The type of DPO loss to use."},
    )
    dpo_label_smoothing: float = field(
        default=0.0,
        metadata={"help": "The robust DPO label smoothing parameter in cDPO that should be between 0 and 0.5."},
    )
    kto_chosen_weight: float = field(
        default=1.0,
        metadata={"help": "The weight factor of the desirable losses in KTO training."},
    )
    kto_rejected_weight: float = field(
        default=1.0,
        metadata={"help": "The weight factor of the undesirable losses in KTO training."},
    )
    simpo_gamma: float = field(
        default=0.5,
        metadata={"help": "The target reward margin term in SimPO loss."},
    )
    ppo_buffer_size: int = field(
        default=1,
        metadata={"help": "The number of mini-batches to make experience buffer in a PPO optimization step."},
    )
    ppo_epochs: int = field(
        default=4,
        metadata={"help": "The number of epochs to perform in a PPO optimization step."},
    )
    ppo_score_norm: bool = field(
        default=False,
        metadata={"help": "Use score normalization in PPO training."},
    )
    ppo_target: float = field(
        default=6.0,
        metadata={"help": "Target KL value for adaptive KL control in PPO training."},
    )
    ppo_whiten_rewards: bool = field(
        default=False,
        metadata={"help": "Whiten the rewards before compute advantages in PPO training."},
    )
    ref_model: Optional[str] = field(
        default=None,
        metadata={"help": "Path to the reference model used for the PPO or DPO training."},
    )
    ref_model_adapters: Optional[str] = field(
        default=None,
        metadata={"help": "Path to the adapters of the reference model."},
    )
    ref_model_quantization_bit: Optional[int] = field(
        default=None,
        metadata={"help": "The number of bits to quantize the reference model."},
    )
    reward_model: Optional[str] = field(
        default=None,
        metadata={"help": "Path to the reward model used for the PPO training."},
    )
    reward_model_adapters: Optional[str] = field(
        default=None,
        metadata={"help": "Path to the adapters of the reward model."},
    )
    reward_model_quantization_bit: Optional[int] = field(
        default=None,
        metadata={"help": "The number of bits to quantize the reward model."},
    )
    reward_model_type: Literal["lora", "full", "api"] = field(
        default="lora",
        metadata={"help": "The type of the reward model in PPO training. Lora model only supports lora training."},
    )


@dataclass
class GaloreArguments:
    r"""
    Arguments pertaining to the GaLore algorithm.
    """

    use_galore: bool = field(
        default=False,
        metadata={"help": "Whether or not to use the gradient low-Rank projection (GaLore)."},
    )
    galore_target: str = field(
        default="all",
        metadata={
            "help": (
                "Name(s) of modules to apply GaLore. Use commas to separate multiple modules. "
                "Use `all` to specify all the linear modules."
            )
        },
    )
    galore_rank: int = field(
        default=16,
        metadata={"help": "The rank of GaLore gradients."},
    )
    galore_update_interval: int = field(
        default=200,
        metadata={"help": "Number of steps to update the GaLore projection."},
    )
    galore_scale: float = field(
        default=2.0,
        metadata={"help": "GaLore scaling coefficient."},
    )
    galore_proj_type: Literal["std", "reverse_std", "right", "left", "full"] = field(
        default="std",
        metadata={"help": "Type of GaLore projection."},
    )
    galore_layerwise: bool = field(
        default=False,
        metadata={"help": "Whether or not to enable layer-wise update to further save memory."},
    )


@dataclass
class ApolloArguments:
    r"""
    Arguments pertaining to the APOLLO algorithm.
    """

    use_apollo: bool = field(
        default=False,
        metadata={"help": "Whether or not to use the APOLLO optimizer."},
    )
    apollo_target: str = field(
        default="all",
        metadata={
            "help": (
                "Name(s) of modules to apply APOLLO. Use commas to separate multiple modules. "
                "Use `all` to specify all the linear modules."
            )
        },
    )
    apollo_rank: int = field(
        default=16,
        metadata={"help": "The rank of APOLLO gradients."},
    )
    apollo_update_interval: int = field(
        default=200,
        metadata={"help": "Number of steps to update the APOLLO projection."},
    )
    apollo_scale: float = field(
        default=32.0,
        metadata={"help": "APOLLO scaling coefficient."},
    )
    apollo_proj: Literal["svd", "random"] = field(
        default="random",
        metadata={"help": "Type of APOLLO low-rank projection algorithm (svd or random)."},
    )
    apollo_proj_type: Literal["std", "right", "left"] = field(
        default="std",
        metadata={"help": "Type of APOLLO projection."},
    )
    apollo_scale_type: Literal["channel", "tensor"] = field(
        default="channel",
        metadata={"help": "Type of APOLLO scaling (channel or tensor)."},
    )
    apollo_layerwise: bool = field(
        default=False,
        metadata={"help": "Whether or not to enable layer-wise update to further save memory."},
    )
    apollo_scale_front: bool = field(
        default=False,
        metadata={"help": "Whether or not to use the norm-growth limiter in front of gradient scaling."},
    )


@dataclass
class BAdamArgument:
    r"""
    Arguments pertaining to the BAdam optimizer.
    """

    use_badam: bool = field(
        default=False,
        metadata={"help": "Whether or not to use the BAdam optimizer."},
    )
    badam_mode: Literal["layer", "ratio"] = field(
        default="layer",
        metadata={"help": "Whether to use layer-wise or ratio-wise BAdam optimizer."},
    )
    badam_start_block: Optional[int] = field(
        default=None,
        metadata={"help": "The starting block index for layer-wise BAdam."},
    )
    badam_switch_mode: Optional[Literal["ascending", "descending", "random", "fixed"]] = field(
        default="ascending",
        metadata={"help": "the strategy of picking block to update for layer-wise BAdam."},
    )
    badam_switch_interval: Optional[int] = field(
        default=50,
        metadata={
            "help": "Number of steps to update the block for layer-wise BAdam. Use -1 to disable the block update."
        },
    )
    badam_update_ratio: float = field(
        default=0.05,
        metadata={"help": "The ratio of the update for ratio-wise BAdam."},
    )
    badam_mask_mode: Literal["adjacent", "scatter"] = field(
        default="adjacent",
        metadata={
            "help": (
                "The mode of the mask for BAdam optimizer. "
                "`adjacent` means that the trainable parameters are adjacent to each other, "
                "`scatter` means that trainable parameters are randomly choosed from the weight."
            )
        },
    )
    badam_verbose: int = field(
        default=0,
        metadata={
            "help": (
                "The verbosity level of BAdam optimizer. "
                "0 for no print, 1 for print the block prefix, 2 for print trainable parameters."
            )
        },
    )


@dataclass
class SwanLabArguments:
    use_swanlab: bool = field(
        default=False,
        metadata={"help": "Whether or not to use the SwanLab (an experiment tracking and visualization tool)."},
    )
    swanlab_project: str = field(
        default="llamafactory",
        metadata={"help": "The project name in SwanLab."},
    )
    swanlab_workspace: str = field(
        default=None,
        metadata={"help": "The workspace name in SwanLab."},
    )
    swanlab_run_name: str = field(
        default=None,
        metadata={"help": "The experiment name in SwanLab."},
    )
    swanlab_mode: Literal["cloud", "local"] = field(
        default="cloud",
        metadata={"help": "The mode of SwanLab."},
    )
    swanlab_api_key: str = field(
        default=None,
        metadata={"help": "The API key for SwanLab."},
    )


@dataclass
class FinetuningArguments(
<<<<<<< HEAD
    FreezeArguments,
    LoraArguments,
    RLHFArguments,
    GaloreArguments,
    BAdamArgument,
    SwanLabArguments,
    DistillationArguments,
=======
    FreezeArguments, LoraArguments, RLHFArguments, GaloreArguments, ApolloArguments, BAdamArgument, SwanLabArguments
>>>>>>> 3962645a
):
    r"""
    Arguments pertaining to which techniques we are going to fine-tuning with.
    """

    pure_bf16: bool = field(
        default=False,
        metadata={"help": "Whether or not to train model in purely bf16 precision (without AMP)."},
    )
    stage: Literal["pt", "sft", "rm", "ppo", "dpo", "kto", "distillation"] = field(
        default="sft",
        metadata={"help": "Which stage will be performed in training."},
    )
    finetuning_type: Literal["lora", "freeze", "full"] = field(
        default="lora",
        metadata={"help": "Which fine-tuning method to use."},
    )
    use_llama_pro: bool = field(
        default=False,
        metadata={"help": "Whether or not to make only the parameters in the expanded blocks trainable."},
    )
    use_adam_mini: bool = field(
        default=False,
        metadata={"help": "Whether or not to use the Adam-mini optimizer."},
    )
    freeze_vision_tower: bool = field(
        default=True,
        metadata={"help": "Whether ot not to freeze vision tower in MLLM training."},
    )
    freeze_multi_modal_projector: bool = field(
        default=True,
        metadata={"help": "Whether or not to freeze the multi modal projector in MLLM training."},
    )
    train_mm_proj_only: bool = field(
        default=False,
        metadata={"help": "Whether or not to train the multimodal projector for MLLM only."},
    )
    compute_accuracy: bool = field(
        default=False,
        metadata={"help": "Whether or not to compute the token-level accuracy at evaluation."},
    )
    disable_shuffling: bool = field(
        default=False,
        metadata={"help": "Whether or not to disable the shuffling of the training set."},
    )
    plot_loss: bool = field(
        default=False,
        metadata={"help": "Whether or not to save the training loss curves."},
    )
    include_effective_tokens_per_second: bool = field(
        default=False,
        metadata={"help": "Whether or not to compute effective tokens per second."},
    )

    def __post_init__(self):
        def split_arg(arg):
            if isinstance(arg, str):
                return [item.strip() for item in arg.split(",")]
            return arg

        self.freeze_trainable_modules: List[str] = split_arg(self.freeze_trainable_modules)
        self.freeze_extra_modules: Optional[List[str]] = split_arg(self.freeze_extra_modules)
        self.lora_alpha: int = self.lora_alpha or self.lora_rank * 2
        self.lora_target: List[str] = split_arg(self.lora_target)
        self.additional_target: Optional[List[str]] = split_arg(self.additional_target)
        self.galore_target: List[str] = split_arg(self.galore_target)
        self.apollo_target: List[str] = split_arg(self.apollo_target)
        self.freeze_vision_tower = self.freeze_vision_tower or self.train_mm_proj_only
        self.freeze_multi_modal_projector = self.freeze_multi_modal_projector and not self.train_mm_proj_only
        self.use_ref_model = self.stage == "dpo" and self.pref_loss not in ["orpo", "simpo"]

        assert self.finetuning_type in ["lora", "freeze", "full"], "Invalid fine-tuning method."
        assert self.ref_model_quantization_bit in [None, 8, 4], "We only accept 4-bit or 8-bit quantization."
        assert self.reward_model_quantization_bit in [None, 8, 4], "We only accept 4-bit or 8-bit quantization."

        if self.stage == "ppo" and self.reward_model is None:
            raise ValueError("`reward_model` is necessary for PPO training.")

        if self.stage == "ppo" and self.reward_model_type == "lora" and self.finetuning_type != "lora":
            raise ValueError("`reward_model_type` cannot be lora for Freeze/Full PPO training.")

        if self.stage == "dpo" and self.pref_loss != "sigmoid" and self.dpo_label_smoothing > 1e-6:
            raise ValueError("`dpo_label_smoothing` is only valid for sigmoid loss function.")

        if self.use_llama_pro and self.finetuning_type == "full":
            raise ValueError("`use_llama_pro` is only valid for Freeze or LoRA training.")

        if self.finetuning_type == "lora" and (self.use_galore or self.use_apollo or self.use_badam):
            raise ValueError("Cannot use LoRA with GaLore, APOLLO or BAdam together.")

        if int(self.use_galore) + int(self.use_apollo) + (self.use_badam) > 1:
            raise ValueError("Cannot use GaLore, APOLLO or BAdam together.")

        if self.pissa_init and (self.stage in ["ppo", "kto"] or self.use_ref_model):
            raise ValueError("Cannot use PiSSA for current training stage.")

        if self.train_mm_proj_only and self.finetuning_type != "full":
            raise ValueError("`train_mm_proj_only` is only valid for full training.")

        if self.finetuning_type != "lora":
            if self.loraplus_lr_ratio is not None:
                raise ValueError("`loraplus_lr_ratio` is only valid for LoRA training.")

            if self.use_rslora:
                raise ValueError("`use_rslora` is only valid for LoRA training.")

            if self.use_dora:
                raise ValueError("`use_dora` is only valid for LoRA training.")

            if self.pissa_init:
                raise ValueError("`pissa_init` is only valid for LoRA training.")

    def to_dict(self) -> Dict[str, Any]:
        args = asdict(self)
        args = {k: f"<{k.upper()}>" if k.endswith("api_key") else v for k, v in args.items()}
        return args<|MERGE_RESOLUTION|>--- conflicted
+++ resolved
@@ -411,17 +411,14 @@
 
 @dataclass
 class FinetuningArguments(
-<<<<<<< HEAD
     FreezeArguments,
     LoraArguments,
     RLHFArguments,
     GaloreArguments,
+    ApolloArguments,
     BAdamArgument,
     SwanLabArguments,
     DistillationArguments,
-=======
-    FreezeArguments, LoraArguments, RLHFArguments, GaloreArguments, ApolloArguments, BAdamArgument, SwanLabArguments
->>>>>>> 3962645a
 ):
     r"""
     Arguments pertaining to which techniques we are going to fine-tuning with.
