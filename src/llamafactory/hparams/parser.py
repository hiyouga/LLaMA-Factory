# Copyright 2025 HuggingFace Inc. and the LlamaFactory team.
#
# This code is inspired by the HuggingFace's transformers library.
# https://github.com/huggingface/transformers/blob/v4.40.0/examples/pytorch/language-modeling/run_clm.py
#
# Licensed under the Apache License, Version 2.0 (the "License");
# you may not use this file except in compliance with the License.
# You may obtain a copy of the License at
#
#     http://www.apache.org/licenses/LICENSE-2.0
#
# Unless required by applicable law or agreed to in writing, software
# distributed under the License is distributed on an "AS IS" BASIS,
# WITHOUT WARRANTIES OR CONDITIONS OF ANY KIND, either express or implied.
# See the License for the specific language governing permissions and
# limitations under the License.

import json
import os
import sys
from pathlib import Path
from typing import Any, Optional, Union

import torch
import transformers
import yaml
from transformers import HfArgumentParser
from transformers.integrations import is_deepspeed_zero3_enabled
from transformers.trainer_utils import get_last_checkpoint
from transformers.training_args import ParallelMode
from transformers.utils import is_torch_bf16_gpu_available, is_torch_npu_available

<<<<<<< HEAD
from ..extras.constants import CHECKPOINT_NAMES
from ..extras.logging import get_logger
from ..extras.misc import check_dependencies, get_current_device
from .adaclip_args import AdaclipArguments
from .clip_args import ClipArguments
=======
from ..extras import logging
from ..extras.constants import CHECKPOINT_NAMES, EngineName
from ..extras.misc import check_dependencies, check_version, get_current_device, is_env_enabled
>>>>>>> 7e0cdb1a
from .data_args import DataArguments
from .evaluation_args import EvaluationArguments
from .finetuning_args import FinetuningArguments
from .generating_args import GeneratingArguments
from .model_args import ModelArguments
<<<<<<< HEAD
from .optuna_args import OptunaArguments
=======
from .training_args import RayArguments, TrainingArguments
>>>>>>> 7e0cdb1a


logger = logging.get_logger(__name__)

check_dependencies()


<<<<<<< HEAD
_TRAIN_ARGS = [
    ModelArguments,
    DataArguments,
    Seq2SeqTrainingArguments,
    FinetuningArguments,
    GeneratingArguments,
    ClipArguments,
    AdaclipArguments,
    OptunaArguments,
]
_TRAIN_CLS = Tuple[
    ModelArguments,
    DataArguments,
    Seq2SeqTrainingArguments,
    FinetuningArguments,
    GeneratingArguments,
    ClipArguments,
    AdaclipArguments,
    OptunaArguments,
]
_INFER_ARGS = [
    ModelArguments,
    DataArguments,
    FinetuningArguments,
    GeneratingArguments,
    ClipArguments,
    AdaclipArguments,
    OptunaArguments,
]
_INFER_CLS = Tuple[
    ModelArguments,
    DataArguments,
    FinetuningArguments,
    GeneratingArguments,
    ClipArguments,
    AdaclipArguments,
    OptunaArguments,
]
_EVAL_ARGS = [
    ModelArguments,
    DataArguments,
    EvaluationArguments,
    FinetuningArguments,
    ClipArguments,
    AdaclipArguments,
    OptunaArguments,
]
_EVAL_CLS = Tuple[
    ModelArguments,
    DataArguments,
    EvaluationArguments,
    FinetuningArguments,
    ClipArguments,
    AdaclipArguments,
    OptunaArguments,
]
=======
_TRAIN_ARGS = [ModelArguments, DataArguments, TrainingArguments, FinetuningArguments, GeneratingArguments]
_TRAIN_CLS = tuple[ModelArguments, DataArguments, TrainingArguments, FinetuningArguments, GeneratingArguments]
_INFER_ARGS = [ModelArguments, DataArguments, FinetuningArguments, GeneratingArguments]
_INFER_CLS = tuple[ModelArguments, DataArguments, FinetuningArguments, GeneratingArguments]
_EVAL_ARGS = [ModelArguments, DataArguments, EvaluationArguments, FinetuningArguments]
_EVAL_CLS = tuple[ModelArguments, DataArguments, EvaluationArguments, FinetuningArguments]
>>>>>>> 7e0cdb1a


def read_args(args: Optional[Union[dict[str, Any], list[str]]] = None) -> Union[dict[str, Any], list[str]]:
    r"""Get arguments from the command line or a config file."""
    if args is not None:
        return args

    if len(sys.argv) == 2 and (sys.argv[1].endswith(".yaml") or sys.argv[1].endswith(".yml")):
        return yaml.safe_load(Path(sys.argv[1]).absolute().read_text())
    elif len(sys.argv) == 2 and sys.argv[1].endswith(".json"):
        return json.loads(Path(sys.argv[1]).absolute().read_text())
    else:
        return sys.argv[1:]


def _parse_args(
    parser: "HfArgumentParser", args: Optional[Union[dict[str, Any], list[str]]] = None, allow_extra_keys: bool = False
) -> tuple[Any]:
    args = read_args(args)
    if isinstance(args, dict):
        return parser.parse_dict(args, allow_extra_keys=allow_extra_keys)

    (*parsed_args, unknown_args) = parser.parse_args_into_dataclasses(args=args, return_remaining_strings=True)

    if unknown_args and not allow_extra_keys:
        print(parser.format_help())
        print(f"Got unknown args, potentially deprecated arguments: {unknown_args}")
        raise ValueError(f"Some specified arguments are not used by the HfArgumentParser: {unknown_args}")

    return tuple(parsed_args)


def _set_transformers_logging() -> None:
    if os.getenv("LLAMAFACTORY_VERBOSITY", "INFO") in ["DEBUG", "INFO"]:
        transformers.utils.logging.set_verbosity_info()
        transformers.utils.logging.enable_default_handler()
        transformers.utils.logging.enable_explicit_format()


def _verify_model_args(
    model_args: "ModelArguments",
    data_args: "DataArguments",
    finetuning_args: "FinetuningArguments",
) -> None:
    if model_args.adapter_name_or_path is not None and finetuning_args.finetuning_type != "lora":
        raise ValueError("Adapter is only valid for the LoRA method.")

    if model_args.quantization_bit is not None:
        if finetuning_args.finetuning_type != "lora":
            raise ValueError("Quantization is only compatible with the LoRA method.")

        if finetuning_args.pissa_init:
            raise ValueError("Please use scripts/pissa_init.py to initialize PiSSA for a quantized model.")

        if model_args.resize_vocab:
            raise ValueError("Cannot resize embedding layers of a quantized model.")

        if model_args.adapter_name_or_path is not None and finetuning_args.create_new_adapter:
            raise ValueError("Cannot create new adapter upon a quantized model.")

        if model_args.adapter_name_or_path is not None and len(model_args.adapter_name_or_path) != 1:
            raise ValueError("Quantized model only accepts a single adapter. Merge them first.")

    if data_args.template == "yi" and model_args.use_fast_tokenizer:
        logger.warning_rank0("We should use slow tokenizer for the Yi models. Change `use_fast_tokenizer` to False.")
        model_args.use_fast_tokenizer = False


def _check_extra_dependencies(
    model_args: "ModelArguments",
    finetuning_args: "FinetuningArguments",
    training_args: Optional["TrainingArguments"] = None,
) -> None:
    if model_args.use_unsloth:
        check_version("unsloth", mandatory=True)

    if model_args.enable_liger_kernel:
        check_version("liger-kernel", mandatory=True)

    if model_args.mixture_of_depths is not None:
        check_version("mixture-of-depth>=1.1.6", mandatory=True)

    if model_args.infer_backend == EngineName.VLLM:
        check_version("vllm>=0.4.3,<=0.8.2")
        check_version("vllm", mandatory=True)
    elif model_args.infer_backend == EngineName.SGLANG:
        check_version("sglang>=0.4.4")
        check_version("sglang", mandatory=True)

    if finetuning_args.use_galore:
        check_version("galore_torch", mandatory=True)

    if finetuning_args.use_apollo:
        check_version("apollo_torch", mandatory=True)

    if finetuning_args.use_badam:
        check_version("badam>=1.2.1", mandatory=True)

    if finetuning_args.use_adam_mini:
        check_version("adam-mini", mandatory=True)

    if finetuning_args.plot_loss:
        check_version("matplotlib", mandatory=True)

    if training_args is not None and training_args.predict_with_generate:
        check_version("jieba", mandatory=True)
        check_version("nltk", mandatory=True)
        check_version("rouge_chinese", mandatory=True)


<<<<<<< HEAD
def _parse_train_args(args: Optional[Dict[str, Any]] = None) -> _TRAIN_CLS:
    # print(_TRAIN_ARGS)
=======
def _parse_train_args(args: Optional[Union[dict[str, Any], list[str]]] = None) -> _TRAIN_CLS:
>>>>>>> 7e0cdb1a
    parser = HfArgumentParser(_TRAIN_ARGS)
    allow_extra_keys = is_env_enabled("ALLOW_EXTRA_ARGS")
    return _parse_args(parser, args, allow_extra_keys=allow_extra_keys)


def _parse_infer_args(args: Optional[Union[dict[str, Any], list[str]]] = None) -> _INFER_CLS:
    parser = HfArgumentParser(_INFER_ARGS)
    allow_extra_keys = is_env_enabled("ALLOW_EXTRA_ARGS")
    return _parse_args(parser, args, allow_extra_keys=allow_extra_keys)


def _parse_eval_args(args: Optional[Union[dict[str, Any], list[str]]] = None) -> _EVAL_CLS:
    parser = HfArgumentParser(_EVAL_ARGS)
    allow_extra_keys = is_env_enabled("ALLOW_EXTRA_ARGS")
    return _parse_args(parser, args, allow_extra_keys=allow_extra_keys)


<<<<<<< HEAD
def get_train_args(args: Optional[Dict[str, Any]] = None) -> _TRAIN_CLS:
    model_args, data_args, training_args, finetuning_args, generating_args, clip_args, adaclip_args, optuna_args = (
        _parse_train_args(args)
    )
=======
def get_ray_args(args: Optional[Union[dict[str, Any], list[str]]] = None) -> RayArguments:
    parser = HfArgumentParser(RayArguments)
    (ray_args,) = _parse_args(parser, args, allow_extra_keys=True)
    return ray_args


def get_train_args(args: Optional[Union[dict[str, Any], list[str]]] = None) -> _TRAIN_CLS:
    model_args, data_args, training_args, finetuning_args, generating_args = _parse_train_args(args)

>>>>>>> 7e0cdb1a
    # Setup logging
    if training_args.should_log:
        _set_transformers_logging()

    # Check arguments
    if finetuning_args.stage != "sft":
        if training_args.predict_with_generate:
            raise ValueError("`predict_with_generate` cannot be set as True except SFT.")

        if data_args.neat_packing:
            raise ValueError("`neat_packing` cannot be set as True except SFT.")

        if data_args.train_on_prompt or data_args.mask_history:
            raise ValueError("`train_on_prompt` or `mask_history` cannot be set as True except SFT.")

    if finetuning_args.stage == "sft" and training_args.do_predict and not training_args.predict_with_generate:
        raise ValueError("Please enable `predict_with_generate` to save model predictions.")

    if finetuning_args.stage in ["rm", "ppo"] and training_args.load_best_model_at_end:
        raise ValueError("RM and PPO stages do not support `load_best_model_at_end`.")

    if finetuning_args.stage == "ppo":
        if not training_args.do_train:
            raise ValueError("PPO training does not support evaluation, use the SFT stage to evaluate models.")

        if model_args.shift_attn:
            raise ValueError("PPO training is incompatible with S^2-Attn.")

        if finetuning_args.reward_model_type == "lora" and model_args.use_unsloth:
            raise ValueError("Unsloth does not support lora reward model.")

        if training_args.report_to and training_args.report_to[0] not in ["wandb", "tensorboard"]:
            raise ValueError("PPO only accepts wandb or tensorboard logger.")

    if training_args.parallel_mode == ParallelMode.NOT_DISTRIBUTED:
        raise ValueError("Please launch distributed training with `llamafactory-cli` or `torchrun`.")

    if training_args.deepspeed and training_args.parallel_mode != ParallelMode.DISTRIBUTED:
        raise ValueError("Please use `FORCE_TORCHRUN=1` to launch DeepSpeed training.")

    if training_args.max_steps == -1 and data_args.streaming:
        raise ValueError("Please specify `max_steps` in streaming mode.")

    if training_args.do_train and data_args.dataset is None:
        raise ValueError("Please specify dataset for training.")

    if (training_args.do_eval or training_args.do_predict) and (
        data_args.eval_dataset is None and data_args.val_size < 1e-6
    ):
        raise ValueError("Please specify dataset for evaluation.")

    if training_args.predict_with_generate:
        if is_deepspeed_zero3_enabled():
            raise ValueError("`predict_with_generate` is incompatible with DeepSpeed ZeRO-3.")

        if data_args.eval_dataset is None:
            raise ValueError("Cannot use `predict_with_generate` if `eval_dataset` is None.")

        if finetuning_args.compute_accuracy:
            raise ValueError("Cannot use `predict_with_generate` and `compute_accuracy` together.")

    if training_args.do_train and model_args.quantization_device_map == "auto":
        raise ValueError("Cannot use device map for quantized models in training.")

    if finetuning_args.pissa_init and is_deepspeed_zero3_enabled():
        raise ValueError("Please use scripts/pissa_init.py to initialize PiSSA in DeepSpeed ZeRO-3.")

    if finetuning_args.pure_bf16:
        if not (is_torch_bf16_gpu_available() or (is_torch_npu_available() and torch.npu.is_bf16_supported())):
            raise ValueError("This device does not support `pure_bf16`.")

        if is_deepspeed_zero3_enabled():
            raise ValueError("`pure_bf16` is incompatible with DeepSpeed ZeRO-3.")

    if training_args.parallel_mode == ParallelMode.DISTRIBUTED:
        if finetuning_args.use_galore and finetuning_args.galore_layerwise:
            raise ValueError("Distributed training does not support layer-wise GaLore.")

        if finetuning_args.use_apollo and finetuning_args.apollo_layerwise:
            raise ValueError("Distributed training does not support layer-wise APOLLO.")

        if finetuning_args.use_badam:
            if finetuning_args.badam_mode == "ratio":
                raise ValueError("Radio-based BAdam does not yet support distributed training, use layer-wise BAdam.")
            elif not is_deepspeed_zero3_enabled():
                raise ValueError("Layer-wise BAdam only supports DeepSpeed ZeRO-3 training.")

    if training_args.deepspeed is not None and (finetuning_args.use_galore or finetuning_args.use_apollo):
        raise ValueError("GaLore and APOLLO are incompatible with DeepSpeed yet.")

    if model_args.infer_backend == "vllm":
        raise ValueError("vLLM backend is only available for API, CLI and Web.")

    if model_args.use_unsloth and is_deepspeed_zero3_enabled():
        raise ValueError("Unsloth is incompatible with DeepSpeed ZeRO-3.")

    if data_args.neat_packing and not data_args.packing:
        logger.warning_rank0("`neat_packing` requires `packing` is True. Change `packing` to True.")
        data_args.packing = True

    _verify_model_args(model_args, data_args, finetuning_args)
    _check_extra_dependencies(model_args, finetuning_args, training_args)

    if (
        training_args.do_train
        and finetuning_args.finetuning_type == "lora"
        and model_args.quantization_bit is None
        and model_args.resize_vocab
        and finetuning_args.additional_target is None
    ):
        logger.warning_rank0(
            "Remember to add embedding layers to `additional_target` to make the added tokens trainable."
        )

    if training_args.do_train and model_args.quantization_bit is not None and (not model_args.upcast_layernorm):
        logger.warning_rank0("We recommend enable `upcast_layernorm` in quantized training.")

    if training_args.do_train and (not training_args.fp16) and (not training_args.bf16):
        logger.warning_rank0("We recommend enable mixed precision training.")

    if (
        training_args.do_train
        and (finetuning_args.use_galore or finetuning_args.use_apollo)
        and not finetuning_args.pure_bf16
    ):
        logger.warning_rank0(
            "Using GaLore or APOLLO with mixed precision training may significantly increases GPU memory usage."
        )

    if (not training_args.do_train) and model_args.quantization_bit is not None:
        logger.warning_rank0("Evaluating model in 4/8-bit mode may cause lower scores.")

    if (not training_args.do_train) and finetuning_args.stage == "dpo" and finetuning_args.ref_model is None:
        logger.warning_rank0("Specify `ref_model` for computing rewards at evaluation.")

    # Post-process training arguments
    if (
        training_args.parallel_mode == ParallelMode.DISTRIBUTED
        and training_args.ddp_find_unused_parameters is None
        and finetuning_args.finetuning_type == "lora"
    ):
        logger.warning_rank0("`ddp_find_unused_parameters` needs to be set as False for LoRA in DDP training.")
        training_args.ddp_find_unused_parameters = False

    if finetuning_args.stage in ["rm", "ppo"] and finetuning_args.finetuning_type in ["full", "freeze"]:
        can_resume_from_checkpoint = False
        if training_args.resume_from_checkpoint is not None:
            logger.warning_rank0("Cannot resume from checkpoint in current stage.")
            training_args.resume_from_checkpoint = None
    else:
        can_resume_from_checkpoint = True

    if (
        training_args.resume_from_checkpoint is None
        and training_args.do_train
        and os.path.isdir(training_args.output_dir)
        and not training_args.overwrite_output_dir
        and can_resume_from_checkpoint
    ):
        last_checkpoint = get_last_checkpoint(training_args.output_dir)
        if last_checkpoint is None and any(
            os.path.isfile(os.path.join(training_args.output_dir, name)) for name in CHECKPOINT_NAMES
        ):
            raise ValueError("Output directory already exists and is not empty. Please set `overwrite_output_dir`.")

        if last_checkpoint is not None:
            training_args.resume_from_checkpoint = last_checkpoint
            logger.info_rank0(f"Resuming training from {training_args.resume_from_checkpoint}.")
            logger.info_rank0("Change `output_dir` or use `overwrite_output_dir` to avoid.")

    if (
        finetuning_args.stage in ["rm", "ppo"]
        and finetuning_args.finetuning_type == "lora"
        and training_args.resume_from_checkpoint is not None
    ):
        logger.warning_rank0(
            f"Add {training_args.resume_from_checkpoint} to `adapter_name_or_path` to resume training from checkpoint."
        )

    # Post-process model arguments
    if training_args.bf16 or finetuning_args.pure_bf16:
        model_args.compute_dtype = torch.bfloat16
    elif training_args.fp16:
        model_args.compute_dtype = torch.float16

    model_args.device_map = {"": get_current_device()}
    model_args.model_max_length = data_args.cutoff_len
    model_args.block_diag_attn = data_args.neat_packing
    data_args.packing = data_args.packing if data_args.packing is not None else finetuning_args.stage == "pt"

    # Log on each process the small summary
    logger.info(
        f"Process rank: {training_args.process_index}, "
        f"world size: {training_args.world_size}, device: {training_args.device}, "
        f"distributed training: {training_args.parallel_mode == ParallelMode.DISTRIBUTED}, "
        f"compute dtype: {str(model_args.compute_dtype)}"
    )
    transformers.set_seed(training_args.seed)
    return model_args, data_args, training_args, finetuning_args, generating_args, clip_args, adaclip_args, optuna_args


def get_infer_args(args: Optional[Union[dict[str, Any], list[str]]] = None) -> _INFER_CLS:
    model_args, data_args, finetuning_args, generating_args = _parse_infer_args(args)

    _set_transformers_logging()

    if model_args.infer_backend == "vllm":
        if finetuning_args.stage != "sft":
            raise ValueError("vLLM engine only supports auto-regressive models.")

        if model_args.quantization_bit is not None:
            raise ValueError("vLLM engine does not support bnb quantization (GPTQ and AWQ are supported).")

        if model_args.rope_scaling is not None:
            raise ValueError("vLLM engine does not support RoPE scaling.")

        if model_args.adapter_name_or_path is not None and len(model_args.adapter_name_or_path) != 1:
            raise ValueError("vLLM only accepts a single adapter. Merge them first.")

    _verify_model_args(model_args, data_args, finetuning_args)
    _check_extra_dependencies(model_args, finetuning_args)

    if model_args.export_dir is not None and model_args.export_device == "cpu":
        model_args.device_map = {"": torch.device("cpu")}
        if data_args.cutoff_len != DataArguments().cutoff_len:  # override cutoff_len if it is not default
            model_args.model_max_length = data_args.cutoff_len
    else:
        model_args.device_map = "auto"

    return model_args, data_args, finetuning_args, generating_args


def get_eval_args(args: Optional[Union[dict[str, Any], list[str]]] = None) -> _EVAL_CLS:
    model_args, data_args, eval_args, finetuning_args = _parse_eval_args(args)

    _set_transformers_logging()

    if model_args.infer_backend == "vllm":
        raise ValueError("vLLM backend is only available for API, CLI and Web.")

    _verify_model_args(model_args, data_args, finetuning_args)
    _check_extra_dependencies(model_args, finetuning_args)

    model_args.device_map = "auto"

    transformers.set_seed(eval_args.seed)

    return model_args, data_args, eval_args, finetuning_args<|MERGE_RESOLUTION|>--- conflicted
+++ resolved
@@ -30,39 +30,30 @@
 from transformers.training_args import ParallelMode
 from transformers.utils import is_torch_bf16_gpu_available, is_torch_npu_available
 
-<<<<<<< HEAD
 from ..extras.constants import CHECKPOINT_NAMES
-from ..extras.logging import get_logger
-from ..extras.misc import check_dependencies, get_current_device
+
 from .adaclip_args import AdaclipArguments
 from .clip_args import ClipArguments
-=======
 from ..extras import logging
 from ..extras.constants import CHECKPOINT_NAMES, EngineName
 from ..extras.misc import check_dependencies, check_version, get_current_device, is_env_enabled
->>>>>>> 7e0cdb1a
 from .data_args import DataArguments
 from .evaluation_args import EvaluationArguments
 from .finetuning_args import FinetuningArguments
 from .generating_args import GeneratingArguments
 from .model_args import ModelArguments
-<<<<<<< HEAD
 from .optuna_args import OptunaArguments
-=======
 from .training_args import RayArguments, TrainingArguments
->>>>>>> 7e0cdb1a
 
 
 logger = logging.get_logger(__name__)
 
 check_dependencies()
 
-
-<<<<<<< HEAD
 _TRAIN_ARGS = [
     ModelArguments,
     DataArguments,
-    Seq2SeqTrainingArguments,
+    TrainingArguments,
     FinetuningArguments,
     GeneratingArguments,
     ClipArguments,
@@ -72,7 +63,7 @@
 _TRAIN_CLS = Tuple[
     ModelArguments,
     DataArguments,
-    Seq2SeqTrainingArguments,
+    TrainingArguments,
     FinetuningArguments,
     GeneratingArguments,
     ClipArguments,
@@ -115,14 +106,7 @@
     AdaclipArguments,
     OptunaArguments,
 ]
-=======
-_TRAIN_ARGS = [ModelArguments, DataArguments, TrainingArguments, FinetuningArguments, GeneratingArguments]
-_TRAIN_CLS = tuple[ModelArguments, DataArguments, TrainingArguments, FinetuningArguments, GeneratingArguments]
-_INFER_ARGS = [ModelArguments, DataArguments, FinetuningArguments, GeneratingArguments]
-_INFER_CLS = tuple[ModelArguments, DataArguments, FinetuningArguments, GeneratingArguments]
-_EVAL_ARGS = [ModelArguments, DataArguments, EvaluationArguments, FinetuningArguments]
-_EVAL_CLS = tuple[ModelArguments, DataArguments, EvaluationArguments, FinetuningArguments]
->>>>>>> 7e0cdb1a
+
 
 
 def read_args(args: Optional[Union[dict[str, Any], list[str]]] = None) -> Union[dict[str, Any], list[str]]:
@@ -233,12 +217,7 @@
         check_version("rouge_chinese", mandatory=True)
 
 
-<<<<<<< HEAD
-def _parse_train_args(args: Optional[Dict[str, Any]] = None) -> _TRAIN_CLS:
-    # print(_TRAIN_ARGS)
-=======
 def _parse_train_args(args: Optional[Union[dict[str, Any], list[str]]] = None) -> _TRAIN_CLS:
->>>>>>> 7e0cdb1a
     parser = HfArgumentParser(_TRAIN_ARGS)
     allow_extra_keys = is_env_enabled("ALLOW_EXTRA_ARGS")
     return _parse_args(parser, args, allow_extra_keys=allow_extra_keys)
@@ -256,12 +235,6 @@
     return _parse_args(parser, args, allow_extra_keys=allow_extra_keys)
 
 
-<<<<<<< HEAD
-def get_train_args(args: Optional[Dict[str, Any]] = None) -> _TRAIN_CLS:
-    model_args, data_args, training_args, finetuning_args, generating_args, clip_args, adaclip_args, optuna_args = (
-        _parse_train_args(args)
-    )
-=======
 def get_ray_args(args: Optional[Union[dict[str, Any], list[str]]] = None) -> RayArguments:
     parser = HfArgumentParser(RayArguments)
     (ray_args,) = _parse_args(parser, args, allow_extra_keys=True)
@@ -271,7 +244,6 @@
 def get_train_args(args: Optional[Union[dict[str, Any], list[str]]] = None) -> _TRAIN_CLS:
     model_args, data_args, training_args, finetuning_args, generating_args = _parse_train_args(args)
 
->>>>>>> 7e0cdb1a
     # Setup logging
     if training_args.should_log:
         _set_transformers_logging()
