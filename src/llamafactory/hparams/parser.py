--- conflicted
+++ resolved
@@ -304,9 +304,6 @@
     if model_args.use_unsloth and is_deepspeed_zero3_enabled():
         raise ValueError("Unsloth is incompatible with DeepSpeed ZeRO-3.")
 
-<<<<<<< HEAD
-    _set_env_vars()
-=======
     if data_args.cutoff_len % model_args.sequence_parallel_size != 0:
         raise ValueError("cutoff_len must be a multiple of sequence_parallel_size.")
 
@@ -328,7 +325,7 @@
         logger.warning_rank0("`neat_packing` requires `packing` is True. Change `packing` to True.")
         data_args.packing = True
 
->>>>>>> a4d25a01
+    _set_env_vars()
     _verify_model_args(model_args, data_args, finetuning_args)
     _check_extra_dependencies(model_args, finetuning_args, training_args)
 
