--- conflicted
+++ resolved
@@ -170,10 +170,8 @@
         if self.mask_history and self.train_on_prompt:
             raise ValueError("`mask_history` is incompatible with `train_on_prompt`.")
 
-<<<<<<< HEAD
         if self.neat_packing and self.flat_packing:
             raise ValueError("`neat_packing` is incompatible with `flat_packing`.")
-=======
+
     def to_dict(self) -> Dict[str, Any]:
-        return asdict(self)
->>>>>>> d58746ec
+        return asdict(self)