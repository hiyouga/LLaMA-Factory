# Copyright 2024 the LlamaFactory team.
#
# Licensed under the Apache License, Version 2.0 (the "License");
# you may not use this file except in compliance with the License.
# You may obtain a copy of the License at
#
#     http://www.apache.org/licenses/LICENSE-2.0
#
# Unless required by applicable law or agreed to in writing, software
# distributed under the License is distributed on an "AS IS" BASIS,
# WITHOUT WARRANTIES OR CONDITIONS OF ANY KIND, either express or implied.
# See the License for the specific language governing permissions and
# limitations under the License.

import os
from collections import OrderedDict, defaultdict
from enum import Enum
from typing import Dict, Optional

from peft.utils import SAFETENSORS_WEIGHTS_NAME as SAFE_ADAPTER_WEIGHTS_NAME
from peft.utils import WEIGHTS_NAME as ADAPTER_WEIGHTS_NAME
from transformers.utils import SAFE_WEIGHTS_INDEX_NAME, SAFE_WEIGHTS_NAME, WEIGHTS_INDEX_NAME, WEIGHTS_NAME


CHECKPOINT_NAMES = {
    SAFE_ADAPTER_WEIGHTS_NAME,
    ADAPTER_WEIGHTS_NAME,
    SAFE_WEIGHTS_INDEX_NAME,
    SAFE_WEIGHTS_NAME,
    WEIGHTS_INDEX_NAME,
    WEIGHTS_NAME,
}

CHOICES = ["A", "B", "C", "D"]

DATA_CONFIG = "dataset_info.json"

DEFAULT_TEMPLATE = defaultdict(str)

FILEEXT2TYPE = {
    "arrow": "arrow",
    "csv": "csv",
    "json": "json",
    "jsonl": "json",
    "parquet": "parquet",
    "txt": "text",
}

IGNORE_INDEX = -100

IMAGE_PLACEHOLDER = os.environ.get("IMAGE_PLACEHOLDER", "<image>")

LAYERNORM_NAMES = {"norm", "ln"}

LLAMABOARD_CONFIG = "llamaboard_config.yaml"

METHODS = ["full", "freeze", "lora"]

MOD_SUPPORTED_MODELS = {"bloom", "falcon", "gemma", "llama", "mistral", "mixtral", "phi", "starcoder2"}

PEFT_METHODS = {"lora"}

RUNNING_LOG = "running_log.txt"

SUBJECTS = ["Average", "STEM", "Social Sciences", "Humanities", "Other"]

SUPPORTED_MODELS = OrderedDict()

TRAINER_LOG = "trainer_log.jsonl"

TRAINING_ARGS = "training_args.yaml"

TRAINING_STAGES = {
    "Supervised Fine-Tuning": "sft",
    "Reward Modeling": "rm",
    "PPO": "ppo",
    "DPO": "dpo",
    "KTO": "kto",
    "Pre-Training": "pt",
}

STAGES_USE_PAIR_DATA = {"rm", "dpo"}

SUPPORTED_CLASS_FOR_BLOCK_DIAG_ATTN = {
    "cohere",
    "falcon",
    "gemma",
    "gemma2",
    "llama",
    "mistral",
    "phi",
    "phi3",
    "qwen2",
    "starcoder2",
}

SUPPORTED_CLASS_FOR_S2ATTN = {"llama"}

VIDEO_PLACEHOLDER = os.environ.get("VIDEO_PLACEHOLDER", "<video>")

V_HEAD_WEIGHTS_NAME = "value_head.bin"

V_HEAD_SAFE_WEIGHTS_NAME = "value_head.safetensors"

VISION_MODELS = set()


class DownloadSource(str, Enum):
    DEFAULT = "hf"
    MODELSCOPE = "ms"
    OPENMIND = "om"


def register_model_group(
    models: Dict[str, Dict[DownloadSource, str]],
    template: Optional[str] = None,
    vision: bool = False,
) -> None:
    for name, path in models.items():
        SUPPORTED_MODELS[name] = path
        if template is not None and any(suffix in name for suffix in ("-Chat", "-Instruct")):
            DEFAULT_TEMPLATE[name] = template
        if vision:
            VISION_MODELS.add(name)


register_model_group(
    models={
        "Aya-23-8B-Chat": {
            DownloadSource.DEFAULT: "CohereForAI/aya-23-8B",
        },
        "Aya-23-35B-Chat": {
            DownloadSource.DEFAULT: "CohereForAI/aya-23-35B",
        },
    },
    template="cohere",
)


register_model_group(
    models={
        "Baichuan-7B-Base": {
            DownloadSource.DEFAULT: "baichuan-inc/Baichuan-7B",
            DownloadSource.MODELSCOPE: "baichuan-inc/baichuan-7B",
        },
        "Baichuan-13B-Base": {
            DownloadSource.DEFAULT: "baichuan-inc/Baichuan-13B-Base",
            DownloadSource.MODELSCOPE: "baichuan-inc/Baichuan-13B-Base",
        },
        "Baichuan-13B-Chat": {
            DownloadSource.DEFAULT: "baichuan-inc/Baichuan-13B-Chat",
            DownloadSource.MODELSCOPE: "baichuan-inc/Baichuan-13B-Chat",
        },
    },
    template="baichuan",
)


register_model_group(
    models={
        "Baichuan2-7B-Base": {
            DownloadSource.DEFAULT: "baichuan-inc/Baichuan2-7B-Base",
            DownloadSource.MODELSCOPE: "baichuan-inc/Baichuan2-7B-Base",
        },
        "Baichuan2-13B-Base": {
            DownloadSource.DEFAULT: "baichuan-inc/Baichuan2-13B-Base",
            DownloadSource.MODELSCOPE: "baichuan-inc/Baichuan2-13B-Base",
            DownloadSource.OPENMIND: "Baichuan/Baichuan2_13b_base_pt",
        },
        "Baichuan2-7B-Chat": {
            DownloadSource.DEFAULT: "baichuan-inc/Baichuan2-7B-Chat",
            DownloadSource.MODELSCOPE: "baichuan-inc/Baichuan2-7B-Chat",
            DownloadSource.OPENMIND: "Baichuan/Baichuan2_7b_chat_pt",
        },
        "Baichuan2-13B-Chat": {
            DownloadSource.DEFAULT: "baichuan-inc/Baichuan2-13B-Chat",
            DownloadSource.MODELSCOPE: "baichuan-inc/Baichuan2-13B-Chat",
            DownloadSource.OPENMIND: "Baichuan/Baichuan2_13b_chat_pt",
        },
    },
    template="baichuan2",
)


register_model_group(
    models={
        "BLOOM-560M": {
            DownloadSource.DEFAULT: "bigscience/bloom-560m",
            DownloadSource.MODELSCOPE: "AI-ModelScope/bloom-560m",
        },
        "BLOOM-3B": {
            DownloadSource.DEFAULT: "bigscience/bloom-3b",
            DownloadSource.MODELSCOPE: "AI-ModelScope/bloom-3b",
        },
        "BLOOM-7B1": {
            DownloadSource.DEFAULT: "bigscience/bloom-7b1",
            DownloadSource.MODELSCOPE: "AI-ModelScope/bloom-7b1",
        },
    },
)


register_model_group(
    models={
        "BLOOMZ-560M": {
            DownloadSource.DEFAULT: "bigscience/bloomz-560m",
            DownloadSource.MODELSCOPE: "AI-ModelScope/bloomz-560m",
        },
        "BLOOMZ-3B": {
            DownloadSource.DEFAULT: "bigscience/bloomz-3b",
            DownloadSource.MODELSCOPE: "AI-ModelScope/bloomz-3b",
        },
        "BLOOMZ-7B1-mt": {
            DownloadSource.DEFAULT: "bigscience/bloomz-7b1-mt",
            DownloadSource.MODELSCOPE: "AI-ModelScope/bloomz-7b1-mt",
        },
    },
)


register_model_group(
    models={
        "BlueLM-7B-Base": {
            DownloadSource.DEFAULT: "vivo-ai/BlueLM-7B-Base",
            DownloadSource.MODELSCOPE: "vivo-ai/BlueLM-7B-Base",
        },
        "BlueLM-7B-Chat": {
            DownloadSource.DEFAULT: "vivo-ai/BlueLM-7B-Chat",
            DownloadSource.MODELSCOPE: "vivo-ai/BlueLM-7B-Chat",
        },
    },
    template="bluelm",
)


register_model_group(
    models={
        "Breeze-7B": {
            DownloadSource.DEFAULT: "MediaTek-Research/Breeze-7B-Base-v1_0",
        },
        "Breeze-7B-Instruct": {
            DownloadSource.DEFAULT: "MediaTek-Research/Breeze-7B-Instruct-v1_0",
        },
    },
    template="breeze",
)


register_model_group(
    models={
        "ChatGLM2-6B-Chat": {
            DownloadSource.DEFAULT: "THUDM/chatglm2-6b",
            DownloadSource.MODELSCOPE: "ZhipuAI/chatglm2-6b",
        }
    },
    template="chatglm2",
)


register_model_group(
    models={
        "ChatGLM3-6B-Base": {
            DownloadSource.DEFAULT: "THUDM/chatglm3-6b-base",
            DownloadSource.MODELSCOPE: "ZhipuAI/chatglm3-6b-base",
        },
        "ChatGLM3-6B-Chat": {
            DownloadSource.DEFAULT: "THUDM/chatglm3-6b",
            DownloadSource.MODELSCOPE: "ZhipuAI/chatglm3-6b",
        },
    },
    template="chatglm3",
)


register_model_group(
    models={
        "Chinese-Llama-2-1.3B": {
            DownloadSource.DEFAULT: "hfl/chinese-llama-2-1.3b",
            DownloadSource.MODELSCOPE: "AI-ModelScope/chinese-llama-2-1.3b",
        },
        "Chinese-Llama-2-7B": {
            DownloadSource.DEFAULT: "hfl/chinese-llama-2-7b",
            DownloadSource.MODELSCOPE: "AI-ModelScope/chinese-llama-2-7b",
        },
        "Chinese-Llama-2-13B": {
            DownloadSource.DEFAULT: "hfl/chinese-llama-2-13b",
            DownloadSource.MODELSCOPE: "AI-ModelScope/chinese-llama-2-13b",
        },
        "Chinese-Alpaca-2-1.3B-Chat": {
            DownloadSource.DEFAULT: "hfl/chinese-alpaca-2-1.3b",
            DownloadSource.MODELSCOPE: "AI-ModelScope/chinese-alpaca-2-1.3b",
        },
        "Chinese-Alpaca-2-7B-Chat": {
            DownloadSource.DEFAULT: "hfl/chinese-alpaca-2-7b",
            DownloadSource.MODELSCOPE: "AI-ModelScope/chinese-alpaca-2-7b",
        },
        "Chinese-Alpaca-2-13B-Chat": {
            DownloadSource.DEFAULT: "hfl/chinese-alpaca-2-13b",
            DownloadSource.MODELSCOPE: "AI-ModelScope/chinese-alpaca-2-13b",
        },
    },
    template="llama2_zh",
)


register_model_group(
    models={
        "CodeGeeX4-9B-Chat": {
            DownloadSource.DEFAULT: "THUDM/codegeex4-all-9b",
            DownloadSource.MODELSCOPE: "ZhipuAI/codegeex4-all-9b",
        },
    },
    template="codegeex4",
)


register_model_group(
    models={
        "CodeGemma-7B": {
            DownloadSource.DEFAULT: "google/codegemma-7b",
        },
        "CodeGemma-7B-Instruct": {
            DownloadSource.DEFAULT: "google/codegemma-7b-it",
            DownloadSource.MODELSCOPE: "AI-ModelScope/codegemma-7b-it",
        },
        "CodeGemma-1.1-2B": {
            DownloadSource.DEFAULT: "google/codegemma-1.1-2b",
        },
        "CodeGemma-1.1-7B-Instruct": {
            DownloadSource.DEFAULT: "google/codegemma-1.1-7b-it",
        },
    },
    template="gemma",
)


register_model_group(
    models={
        "Codestral-22B-v0.1-Chat": {
            DownloadSource.DEFAULT: "mistralai/Codestral-22B-v0.1",
        },
    },
    template="mistral",
)


register_model_group(
    models={
        "CommandR-35B-Chat": {
            DownloadSource.DEFAULT: "CohereForAI/c4ai-command-r-v01",
            DownloadSource.MODELSCOPE: "AI-ModelScope/c4ai-command-r-v01",
        },
        "CommandR-Plus-104B-Chat": {
            DownloadSource.DEFAULT: "CohereForAI/c4ai-command-r-plus",
            DownloadSource.MODELSCOPE: "AI-ModelScope/c4ai-command-r-plus",
        },
        "CommandR-35B-4bit-Chat": {
            DownloadSource.DEFAULT: "CohereForAI/c4ai-command-r-v01-4bit",
            DownloadSource.MODELSCOPE: "mirror013/c4ai-command-r-v01-4bit",
        },
        "CommandR-Plus-104B-4bit-Chat": {
            DownloadSource.DEFAULT: "CohereForAI/c4ai-command-r-plus-4bit",
        },
    },
    template="cohere",
)


register_model_group(
    models={
        "DBRX-132B-Base": {
            DownloadSource.DEFAULT: "databricks/dbrx-base",
            DownloadSource.MODELSCOPE: "AI-ModelScope/dbrx-base",
        },
        "DBRX-132B-Instruct": {
            DownloadSource.DEFAULT: "databricks/dbrx-instruct",
            DownloadSource.MODELSCOPE: "AI-ModelScope/dbrx-instruct",
        },
    },
    template="dbrx",
)


register_model_group(
    models={
        "DeepSeek-LLM-7B-Base": {
            DownloadSource.DEFAULT: "deepseek-ai/deepseek-llm-7b-base",
            DownloadSource.MODELSCOPE: "deepseek-ai/deepseek-llm-7b-base",
        },
        "DeepSeek-LLM-67B-Base": {
            DownloadSource.DEFAULT: "deepseek-ai/deepseek-llm-67b-base",
            DownloadSource.MODELSCOPE: "deepseek-ai/deepseek-llm-67b-base",
        },
        "DeepSeek-LLM-7B-Chat": {
            DownloadSource.DEFAULT: "deepseek-ai/deepseek-llm-7b-chat",
            DownloadSource.MODELSCOPE: "deepseek-ai/deepseek-llm-7b-chat",
        },
        "DeepSeek-LLM-67B-Chat": {
            DownloadSource.DEFAULT: "deepseek-ai/deepseek-llm-67b-chat",
            DownloadSource.MODELSCOPE: "deepseek-ai/deepseek-llm-67b-chat",
        },
        "DeepSeek-Math-7B-Base": {
            DownloadSource.DEFAULT: "deepseek-ai/deepseek-math-7b-base",
            DownloadSource.MODELSCOPE: "deepseek-ai/deepseek-math-7b-base",
        },
        "DeepSeek-Math-7B-Instruct": {
            DownloadSource.DEFAULT: "deepseek-ai/deepseek-math-7b-instruct",
            DownloadSource.MODELSCOPE: "deepseek-ai/deepseek-math-7b-instruct",
        },
        "DeepSeek-MoE-16B-Base": {
            DownloadSource.DEFAULT: "deepseek-ai/deepseek-moe-16b-base",
            DownloadSource.MODELSCOPE: "deepseek-ai/deepseek-moe-16b-base",
        },
        "DeepSeek-MoE-16B-Chat": {
            DownloadSource.DEFAULT: "deepseek-ai/deepseek-moe-16b-chat",
            DownloadSource.MODELSCOPE: "deepseek-ai/deepseek-moe-16b-chat",
        },
        "DeepSeek-V2-16B-Base": {
            DownloadSource.DEFAULT: "deepseek-ai/DeepSeek-V2-Lite",
            DownloadSource.MODELSCOPE: "deepseek-ai/DeepSeek-V2-Lite",
        },
        "DeepSeek-V2-236B-Base": {
            DownloadSource.DEFAULT: "deepseek-ai/DeepSeek-V2",
            DownloadSource.MODELSCOPE: "deepseek-ai/DeepSeek-V2",
        },
        "DeepSeek-V2-16B-Chat": {
            DownloadSource.DEFAULT: "deepseek-ai/DeepSeek-V2-Lite-Chat",
            DownloadSource.MODELSCOPE: "deepseek-ai/DeepSeek-V2-Lite-Chat",
        },
        "DeepSeek-V2-236B-Chat": {
            DownloadSource.DEFAULT: "deepseek-ai/DeepSeek-V2-Chat",
            DownloadSource.MODELSCOPE: "deepseek-ai/DeepSeek-V2-Chat",
        },
        "DeepSeek-Coder-V2-16B-Base": {
            DownloadSource.DEFAULT: "deepseek-ai/DeepSeek-Coder-V2-Lite-Base",
        },
        "DeepSeek-Coder-V2-236B-Base": {
            DownloadSource.DEFAULT: "deepseek-ai/DeepSeek-Coder-V2-Base",
        },
        "DeepSeek-Coder-V2-16B-Instruct": {
            DownloadSource.DEFAULT: "deepseek-ai/DeepSeek-Coder-V2-Lite-Instruct",
        },
        "DeepSeek-Coder-V2-236B-Instruct": {
            DownloadSource.DEFAULT: "deepseek-ai/DeepSeek-Coder-V2-Instruct",
        },
    },
    template="deepseek",
)


register_model_group(
    models={
        "DeepSeek-Coder-6.7B-Base": {
            DownloadSource.DEFAULT: "deepseek-ai/deepseek-coder-6.7b-base",
            DownloadSource.MODELSCOPE: "deepseek-ai/deepseek-coder-6.7b-base",
        },
        "DeepSeek-Coder-7B-Base": {
            DownloadSource.DEFAULT: "deepseek-ai/deepseek-coder-7b-base-v1.5",
        },
        "DeepSeek-Coder-33B-Base": {
            DownloadSource.DEFAULT: "deepseek-ai/deepseek-coder-33b-base",
            DownloadSource.MODELSCOPE: "deepseek-ai/deepseek-coder-33b-base",
        },
        "DeepSeek-Coder-6.7B-Instruct": {
            DownloadSource.DEFAULT: "deepseek-ai/deepseek-coder-6.7b-instruct",
            DownloadSource.MODELSCOPE: "deepseek-ai/deepseek-coder-6.7b-instruct",
        },
        "DeepSeek-Coder-7B-Instruct": {
            DownloadSource.DEFAULT: "deepseek-ai/deepseek-coder-7b-instruct-v1.5",
        },
        "DeepSeek-Coder-33B-Instruct": {
            DownloadSource.DEFAULT: "deepseek-ai/deepseek-coder-33b-instruct",
            DownloadSource.MODELSCOPE: "deepseek-ai/deepseek-coder-33b-instruct",
        },
    },
    template="deepseekcoder",
)


register_model_group(
    models={
        "EXAONE-3.0-7.8B-Instruct": {
            DownloadSource.DEFAULT: "LGAI-EXAONE/EXAONE-3.0-7.8B-Instruct",
        },
    },
    template="exaone",
)


register_model_group(
    models={
        "Falcon-7B": {
            DownloadSource.DEFAULT: "tiiuae/falcon-7b",
            DownloadSource.MODELSCOPE: "AI-ModelScope/falcon-7b",
        },
        "Falcon-11B": {
            DownloadSource.DEFAULT: "tiiuae/falcon-11B",
        },
        "Falcon-40B": {
            DownloadSource.DEFAULT: "tiiuae/falcon-40b",
            DownloadSource.MODELSCOPE: "AI-ModelScope/falcon-40b",
        },
        "Falcon-180B": {
            DownloadSource.DEFAULT: "tiiuae/falcon-180b",
            DownloadSource.MODELSCOPE: "modelscope/falcon-180B",
        },
        "Falcon-7B-Instruct": {
            DownloadSource.DEFAULT: "tiiuae/falcon-7b-instruct",
            DownloadSource.MODELSCOPE: "AI-ModelScope/falcon-7b-instruct",
        },
        "Falcon-40B-Instruct": {
            DownloadSource.DEFAULT: "tiiuae/falcon-40b-instruct",
            DownloadSource.MODELSCOPE: "AI-ModelScope/falcon-40b-instruct",
        },
        "Falcon-180B-Chat": {
            DownloadSource.DEFAULT: "tiiuae/falcon-180b-chat",
            DownloadSource.MODELSCOPE: "modelscope/falcon-180B-chat",
        },
    },
    template="falcon",
)


register_model_group(
    models={
        "Gemma-2B": {
            DownloadSource.DEFAULT: "google/gemma-2b",
            DownloadSource.MODELSCOPE: "AI-ModelScope/gemma-2b",
        },
        "Gemma-7B": {
            DownloadSource.DEFAULT: "google/gemma-7b",
            DownloadSource.MODELSCOPE: "AI-ModelScope/gemma-2b-it",
        },
        "Gemma-2B-Instruct": {
            DownloadSource.DEFAULT: "google/gemma-2b-it",
            DownloadSource.MODELSCOPE: "AI-ModelScope/gemma-7b",
        },
        "Gemma-7B-Instruct": {
            DownloadSource.DEFAULT: "google/gemma-7b-it",
            DownloadSource.MODELSCOPE: "AI-ModelScope/gemma-7b-it",
        },
        "Gemma-1.1-2B-Instruct": {
            DownloadSource.DEFAULT: "google/gemma-1.1-2b-it",
        },
        "Gemma-1.1-7B-Instruct": {
            DownloadSource.DEFAULT: "google/gemma-1.1-7b-it",
        },
        "Gemma-2-2B": {
            DownloadSource.DEFAULT: "google/gemma-2-2b",
            DownloadSource.MODELSCOPE: "LLM-Research/gemma-2-2b",
        },
        "Gemma-2-9B": {
            DownloadSource.DEFAULT: "google/gemma-2-9b",
            DownloadSource.MODELSCOPE: "LLM-Research/gemma-2-9b",
        },
        "Gemma-2-27B": {
            DownloadSource.DEFAULT: "google/gemma-2-27b",
            DownloadSource.MODELSCOPE: "LLM-Research/gemma-2-27b",
        },
        "Gemma-2-2B-Instruct": {
            DownloadSource.DEFAULT: "google/gemma-2-2b-it",
            DownloadSource.MODELSCOPE: "LLM-Research/gemma-2-2b-it",
            DownloadSource.OPENMIND: "LlamaFactory/gemma-2-2b-it",
        },
        "Gemma-2-9B-Instruct": {
            DownloadSource.DEFAULT: "google/gemma-2-9b-it",
            DownloadSource.MODELSCOPE: "LLM-Research/gemma-2-9b-it",
            DownloadSource.OPENMIND: "LlamaFactory/gemma-2-9b-it",
        },
        "Gemma-2-27B-Instruct": {
            DownloadSource.DEFAULT: "google/gemma-2-27b-it",
            DownloadSource.MODELSCOPE: "LLM-Research/gemma-2-27b-it",
        },
    },
    template="gemma",
)


register_model_group(
    models={
        "GLM-4-9B": {
            DownloadSource.DEFAULT: "THUDM/glm-4-9b",
            DownloadSource.MODELSCOPE: "ZhipuAI/glm-4-9b",
        },
        "GLM-4-9B-Chat": {
            DownloadSource.DEFAULT: "THUDM/glm-4-9b-chat",
            DownloadSource.MODELSCOPE: "ZhipuAI/glm-4-9b-chat",
            DownloadSource.OPENMIND: "LlamaFactory/glm-4-9b-chat",
        },
        "GLM-4-9B-1M-Chat": {
            DownloadSource.DEFAULT: "THUDM/glm-4-9b-chat-1m",
            DownloadSource.MODELSCOPE: "ZhipuAI/glm-4-9b-chat-1m",
        },
    },
    template="glm4",
)


register_model_group(
    models={
<<<<<<< HEAD
        "Granite-3.0-8B-Instruct": {
            DownloadSource.DEFAULT: "ibm-granite/granite-3.0-8b-instruct",
            DownloadSource.MODELSCOPE: "AI-ModelScope/granite-3.0-8b-instruct",
        },
        "Granite-3.0-8B-Base": {
            DownloadSource.DEFAULT: "ibm-granite/granite-3.0-8b-base",
            DownloadSource.MODELSCOPE: "AI-ModelScope/granite-3.0-8b-base",
        },
        "Granite-3.0-2B-Instruct": {
            DownloadSource.DEFAULT: "ibm-granite/granite-3.0-2b-instruct",
            DownloadSource.MODELSCOPE: "AI-ModelScope/granite-3.0-2b-instruct",
        },
        "Granite-3.0-2B-Base": {
            DownloadSource.DEFAULT: "ibm-granite/granite-3.0-2b-base",
            DownloadSource.MODELSCOPE: "AI-ModelScope/granite-3.0-2b-base",
        },
        "Granite-3.0-3B-A800M-Instruct": {
            DownloadSource.DEFAULT: "ibm-granite/granite-3.0-3b-a800m-instruct",
            DownloadSource.MODELSCOPE: "AI-ModelScope/granite-3.0-3b-a800m-instruct",
        },
        "Granite-3.0-3B-A800M-Base": {
            DownloadSource.DEFAULT: "ibm-granite/granite-3.0-3b-a800m-base",
            DownloadSource.MODELSCOPE: "AI-ModelScope/granite-3.0-3b-a800m-base",
        },
        "Granite-3.0-1B-A400M-Instruct": {
            DownloadSource.DEFAULT: "ibm-granite/granite-3.0-1b-a400m-instruct",
            DownloadSource.MODELSCOPE: "AI-ModelScope/granite-3.0-1b-a400m-instruct",
        },
        "Granite-3.0-1B-A400M-Base": {
            DownloadSource.DEFAULT: "ibm-granite/granite-3.0-1b-a400m-base",
            DownloadSource.MODELSCOPE: "AI-ModelScope/granite-3.0-1b-a400m-base",
        },
    },
    template="granite3",
=======
        "Index-1.9B-Chat": {
            DownloadSource.DEFAULT: "IndexTeam/Index-1.9B-Chat",
            DownloadSource.MODELSCOPE: "IndexTeam/Index-1.9B-Chat",
        },
        "Index-1.9B-Character-Chat": {
            DownloadSource.DEFAULT: "IndexTeam/Index-1.9B-Character",
            DownloadSource.MODELSCOPE: "IndexTeam/Index-1.9B-Character",
        },
        "Index-1.9B-Base": {
            DownloadSource.DEFAULT: "IndexTeam/Index-1.9B",
            DownloadSource.MODELSCOPE: "IndexTeam/Index-1.9B",
        },
        "Index-1.9B-Base-Pure": {
            DownloadSource.DEFAULT: "IndexTeam/Index-1.9B-Pure",
            DownloadSource.MODELSCOPE: "IndexTeam/Index-1.9B-Pure",
        },
        "Index-1.9B-Chat-32K": {
            DownloadSource.DEFAULT: "IndexTeam/Index-1.9B-32K",
            DownloadSource.MODELSCOPE: "IndexTeam/Index-1.9B-32K",
        },
    },
    template="index",
>>>>>>> 04c10d2e
)


register_model_group(
    models={
        "InternLM-7B": {
            DownloadSource.DEFAULT: "internlm/internlm-7b",
            DownloadSource.MODELSCOPE: "Shanghai_AI_Laboratory/internlm-7b",
        },
        "InternLM-20B": {
            DownloadSource.DEFAULT: "internlm/internlm-20b",
            DownloadSource.MODELSCOPE: "Shanghai_AI_Laboratory/internlm-20b",
        },
        "InternLM-7B-Chat": {
            DownloadSource.DEFAULT: "internlm/internlm-chat-7b",
            DownloadSource.MODELSCOPE: "Shanghai_AI_Laboratory/internlm-chat-7b",
        },
        "InternLM-20B-Chat": {
            DownloadSource.DEFAULT: "internlm/internlm-chat-20b",
            DownloadSource.MODELSCOPE: "Shanghai_AI_Laboratory/internlm-chat-20b",
        },
    },
    template="intern",
)


register_model_group(
    models={
        "InternLM2-7B": {
            DownloadSource.DEFAULT: "internlm/internlm2-7b",
            DownloadSource.MODELSCOPE: "Shanghai_AI_Laboratory/internlm2-7b",
        },
        "InternLM2-20B": {
            DownloadSource.DEFAULT: "internlm/internlm2-20b",
            DownloadSource.MODELSCOPE: "Shanghai_AI_Laboratory/internlm2-20b",
        },
        "InternLM2-7B-Chat": {
            DownloadSource.DEFAULT: "internlm/internlm2-chat-7b",
            DownloadSource.MODELSCOPE: "Shanghai_AI_Laboratory/internlm2-chat-7b",
        },
        "InternLM2-20B-Chat": {
            DownloadSource.DEFAULT: "internlm/internlm2-chat-20b",
            DownloadSource.MODELSCOPE: "Shanghai_AI_Laboratory/internlm2-chat-20b",
        },
        "InternLM2.5-1.8B": {
            DownloadSource.DEFAULT: "internlm/internlm2_5-1_8b",
            DownloadSource.MODELSCOPE: "Shanghai_AI_Laboratory/internlm2_5-1_8b",
            DownloadSource.OPENMIND: "Intern/internlm2_5-1_8b",
        },
        "InternLM2.5-7B": {
            DownloadSource.DEFAULT: "internlm/internlm2_5-7b",
            DownloadSource.MODELSCOPE: "Shanghai_AI_Laboratory/internlm2_5-7b",
        },
        "InternLM2.5-20B": {
            DownloadSource.DEFAULT: "internlm/internlm2_5-20b",
            DownloadSource.MODELSCOPE: "Shanghai_AI_Laboratory/internlm2_5-20b",
            DownloadSource.OPENMIND: "Intern/internlm2_5-20b",
        },
        "InternLM2.5-1.8B-Chat": {
            DownloadSource.DEFAULT: "internlm/internlm2_5-1_8b-chat",
            DownloadSource.MODELSCOPE: "Shanghai_AI_Laboratory/internlm2_5-1_8b-chat",
            DownloadSource.OPENMIND: "Intern/internlm2_5-1_8b-chat",
        },
        "InternLM2.5-7B-Chat": {
            DownloadSource.DEFAULT: "internlm/internlm2_5-7b-chat",
            DownloadSource.MODELSCOPE: "Shanghai_AI_Laboratory/internlm2_5-7b-chat",
            DownloadSource.OPENMIND: "Intern/internlm2_5-7b-chat",
        },
        "InternLM2.5-7B-1M-Chat": {
            DownloadSource.DEFAULT: "internlm/internlm2_5-7b-chat-1m",
            DownloadSource.MODELSCOPE: "Shanghai_AI_Laboratory/internlm2_5-7b-chat-1m",
            DownloadSource.OPENMIND: "Intern/internlm2_5-7b-chat-1m",
        },
        "InternLM2.5-20B-Chat": {
            DownloadSource.DEFAULT: "internlm/internlm2_5-20b-chat",
            DownloadSource.MODELSCOPE: "Shanghai_AI_Laboratory/internlm2_5-20b-chat",
            DownloadSource.OPENMIND: "Intern/internlm2_5-20b-chat",
        },
    },
    template="intern2",
)


register_model_group(
    models={
        "Jamba-v0.1": {
            DownloadSource.DEFAULT: "ai21labs/Jamba-v0.1",
            DownloadSource.MODELSCOPE: "AI-ModelScope/Jamba-v0.1",
        }
    },
)


register_model_group(
    models={
        "LingoWhale-8B": {
            DownloadSource.DEFAULT: "deeplang-ai/LingoWhale-8B",
            DownloadSource.MODELSCOPE: "DeepLang/LingoWhale-8B",
        }
    },
)


register_model_group(
    models={
        "Llama-7B": {
            DownloadSource.DEFAULT: "huggyllama/llama-7b",
            DownloadSource.MODELSCOPE: "skyline2006/llama-7b",
        },
        "Llama-13B": {
            DownloadSource.DEFAULT: "huggyllama/llama-13b",
            DownloadSource.MODELSCOPE: "skyline2006/llama-13b",
        },
        "Llama-30B": {
            DownloadSource.DEFAULT: "huggyllama/llama-30b",
            DownloadSource.MODELSCOPE: "skyline2006/llama-30b",
        },
        "Llama-65B": {
            DownloadSource.DEFAULT: "huggyllama/llama-65b",
            DownloadSource.MODELSCOPE: "skyline2006/llama-65b",
        },
    }
)


register_model_group(
    models={
        "Llama-2-7B": {
            DownloadSource.DEFAULT: "meta-llama/Llama-2-7b-hf",
            DownloadSource.MODELSCOPE: "modelscope/Llama-2-7b-ms",
        },
        "Llama-2-13B": {
            DownloadSource.DEFAULT: "meta-llama/Llama-2-13b-hf",
            DownloadSource.MODELSCOPE: "modelscope/Llama-2-13b-ms",
        },
        "Llama-2-70B": {
            DownloadSource.DEFAULT: "meta-llama/Llama-2-70b-hf",
            DownloadSource.MODELSCOPE: "modelscope/Llama-2-70b-ms",
        },
        "Llama-2-7B-Chat": {
            DownloadSource.DEFAULT: "meta-llama/Llama-2-7b-chat-hf",
            DownloadSource.MODELSCOPE: "modelscope/Llama-2-7b-chat-ms",
        },
        "Llama-2-13B-Chat": {
            DownloadSource.DEFAULT: "meta-llama/Llama-2-13b-chat-hf",
            DownloadSource.MODELSCOPE: "modelscope/Llama-2-13b-chat-ms",
        },
        "Llama-2-70B-Chat": {
            DownloadSource.DEFAULT: "meta-llama/Llama-2-70b-chat-hf",
            DownloadSource.MODELSCOPE: "modelscope/Llama-2-70b-chat-ms",
        },
    },
    template="llama2",
)


register_model_group(
    models={
        "Llama-3-8B": {
            DownloadSource.DEFAULT: "meta-llama/Meta-Llama-3-8B",
            DownloadSource.MODELSCOPE: "LLM-Research/Meta-Llama-3-8B",
        },
        "Llama-3-70B": {
            DownloadSource.DEFAULT: "meta-llama/Meta-Llama-3-70B",
            DownloadSource.MODELSCOPE: "LLM-Research/Meta-Llama-3-70B",
        },
        "Llama-3-8B-Instruct": {
            DownloadSource.DEFAULT: "meta-llama/Meta-Llama-3-8B-Instruct",
            DownloadSource.MODELSCOPE: "LLM-Research/Meta-Llama-3-8B-Instruct",
        },
        "Llama-3-70B-Instruct": {
            DownloadSource.DEFAULT: "meta-llama/Meta-Llama-3-70B-Instruct",
            DownloadSource.MODELSCOPE: "LLM-Research/Meta-Llama-3-70B-Instruct",
        },
        "Llama-3-8B-Chinese-Chat": {
            DownloadSource.DEFAULT: "shenzhi-wang/Llama3-8B-Chinese-Chat",
            DownloadSource.MODELSCOPE: "LLM-Research/Llama3-8B-Chinese-Chat",
            DownloadSource.OPENMIND: "LlamaFactory/Llama3-Chinese-8B-Instruct",
        },
        "Llama-3-70B-Chinese-Chat": {
            DownloadSource.DEFAULT: "shenzhi-wang/Llama3-70B-Chinese-Chat",
        },
        "Llama-3.1-8B": {
            DownloadSource.DEFAULT: "meta-llama/Meta-Llama-3.1-8B",
            DownloadSource.MODELSCOPE: "LLM-Research/Meta-Llama-3.1-8B",
        },
        "Llama-3.1-70B": {
            DownloadSource.DEFAULT: "meta-llama/Meta-Llama-3.1-70B",
            DownloadSource.MODELSCOPE: "LLM-Research/Meta-Llama-3.1-70B",
        },
        "Llama-3.1-405B": {
            DownloadSource.DEFAULT: "meta-llama/Meta-Llama-3.1-405B",
            DownloadSource.MODELSCOPE: "LLM-Research/Meta-Llama-3.1-405B",
        },
        "Llama-3.1-8B-Instruct": {
            DownloadSource.DEFAULT: "meta-llama/Meta-Llama-3.1-8B-Instruct",
            DownloadSource.MODELSCOPE: "LLM-Research/Meta-Llama-3.1-8B-Instruct",
        },
        "Llama-3.1-70B-Instruct": {
            DownloadSource.DEFAULT: "meta-llama/Meta-Llama-3.1-70B-Instruct",
            DownloadSource.MODELSCOPE: "LLM-Research/Meta-Llama-3.1-70B-Instruct",
        },
        "Llama-3.1-405B-Instruct": {
            DownloadSource.DEFAULT: "meta-llama/Meta-Llama-3.1-405B-Instruct",
            DownloadSource.MODELSCOPE: "LLM-Research/Meta-Llama-3.1-405B-Instruct",
        },
        "Llama-3.1-8B-Chinese-Chat": {
            DownloadSource.DEFAULT: "shenzhi-wang/Llama3.1-8B-Chinese-Chat",
            DownloadSource.MODELSCOPE: "XD_AI/Llama3.1-8B-Chinese-Chat",
        },
        "Llama-3.1-70B-Chinese-Chat": {
            DownloadSource.DEFAULT: "shenzhi-wang/Llama3.1-70B-Chinese-Chat",
            DownloadSource.MODELSCOPE: "XD_AI/Llama3.1-70B-Chinese-Chat",
        },
        "Llama-3.2-1B": {
            DownloadSource.DEFAULT: "meta-llama/Llama-3.2-1B",
            DownloadSource.MODELSCOPE: "LLM-Research/Llama-3.2-1B",
        },
        "Llama-3.2-3B": {
            DownloadSource.DEFAULT: "meta-llama/Llama-3.2-3B",
            DownloadSource.MODELSCOPE: "LLM-Research/Llama-3.2-3B",
        },
        "Llama-3.2-1B-Instruct": {
            DownloadSource.DEFAULT: "meta-llama/Llama-3.2-1B-Instruct",
            DownloadSource.MODELSCOPE: "LLM-Research/Llama-3.2-1B-Instruct",
        },
        "Llama-3.2-3B-Instruct": {
            DownloadSource.DEFAULT: "meta-llama/Llama-3.2-3B-Instruct",
            DownloadSource.MODELSCOPE: "LLM-Research/Llama-3.2-3B-Instruct",
        },
    },
    template="llama3",
)


register_model_group(
    models={
        "LLaVA-1.5-7B-Chat": {
            DownloadSource.DEFAULT: "llava-hf/llava-1.5-7b-hf",
            DownloadSource.MODELSCOPE: "swift/llava-1.5-7b-hf",
        },
        "LLaVA-1.5-13B-Chat": {
            DownloadSource.DEFAULT: "llava-hf/llava-1.5-13b-hf",
            DownloadSource.MODELSCOPE: "swift/llava-1.5-13b-hf",
        },
    },
    template="llava",
    vision=True,
)


register_model_group(
    models={
        "LLaVA-NeXT-7B-Chat": {
            DownloadSource.DEFAULT: "llava-hf/llava-v1.6-vicuna-7b-hf",
            DownloadSource.MODELSCOPE: "swift/llava-v1.6-vicuna-7b-hf",
        },
        "LLaVA-NeXT-13B-Chat": {
            DownloadSource.DEFAULT: "llava-hf/llava-v1.6-vicuna-13b-hf",
            DownloadSource.MODELSCOPE: "swift/llava-v1.6-vicuna-13b-hf",
        },
    },
    template="llava_next",
    vision=True,
)


register_model_group(
    models={
        "LLaVA-NeXT-Mistral-7B-Chat": {
            DownloadSource.DEFAULT: "llava-hf/llava-v1.6-mistral-7b-hf",
            DownloadSource.MODELSCOPE: "swift/llava-v1.6-mistral-7b-hf",
        },
    },
    template="llava_next_mistral",
    vision=True,
)


register_model_group(
    models={
        "LLaVA-NeXT-Llama3-8B-Chat": {
            DownloadSource.DEFAULT: "llava-hf/llama3-llava-next-8b-hf",
            DownloadSource.MODELSCOPE: "swift/llama3-llava-next-8b-hf",
        },
    },
    template="llava_next_llama3",
    vision=True,
)


register_model_group(
    models={
        "LLaVA-NeXT-34B-Chat": {
            DownloadSource.DEFAULT: "llava-hf/llava-v1.6-34b-hf",
            DownloadSource.MODELSCOPE: "LLM-Research/llava-v1.6-34b-hf",
        },
    },
    template="llava_next_yi",
    vision=True,
)


register_model_group(
    models={
        "LLaVA-NeXT-72B-Chat": {
            DownloadSource.DEFAULT: "llava-hf/llava-next-72b-hf",
            DownloadSource.MODELSCOPE: "AI-ModelScope/llava-next-72b-hf",
        },
        "LLaVA-NeXT-110B-Chat": {
            DownloadSource.DEFAULT: "llava-hf/llava-next-110b-hf",
            DownloadSource.MODELSCOPE: "AI-ModelScope/llava-next-110b-hf",
        },
    },
    template="llava_next_qwen",
    vision=True,
)


register_model_group(
    models={
        "LLaVA-NeXT-Video-7B-Chat": {
            DownloadSource.DEFAULT: "llava-hf/LLaVA-NeXT-Video-7B-hf",
            DownloadSource.MODELSCOPE: "swift/LLaVA-NeXT-Video-7B-hf",
        },
        "LLaVA-NeXT-Video-7B-DPO-Chat": {
            DownloadSource.DEFAULT: "llava-hf/LLaVA-NeXT-Video-7B-DPO-hf",
            DownloadSource.MODELSCOPE: "swift/LLaVA-NeXT-Video-7B-DPO-hf",
        },
    },
    template="llava_next_video",
    vision=True,
)


register_model_group(
    models={
        "LLaVA-NeXT-Video-7B-32k-Chat": {
            DownloadSource.DEFAULT: "llava-hf/LLaVA-NeXT-Video-7B-32K-hf",
            DownloadSource.MODELSCOPE: "swift/LLaVA-NeXT-Video-7B-32K-hf",
        },
    },
    template="llava_next_video_mistral",
    vision=True,
)


register_model_group(
    models={
        "LLaVA-NeXT-Video-34B-Chat": {
            DownloadSource.DEFAULT: "llava-hf/LLaVA-NeXT-Video-34B-hf",
            DownloadSource.MODELSCOPE: "swift/LLaVA-NeXT-Video-34B-hf",
        },
        "LLaVA-NeXT-Video-34B-DPO-Chat": {
            DownloadSource.DEFAULT: "llava-hf/LLaVA-NeXT-Video-34B-DPO-hf",
        },
    },
    template="llava_next_video_yi",
    vision=True,
)


register_model_group(
    models={
        "MiniCPM-2B-SFT-Chat": {
            DownloadSource.DEFAULT: "openbmb/MiniCPM-2B-sft-bf16",
            DownloadSource.MODELSCOPE: "OpenBMB/miniCPM-bf16",
        },
        "MiniCPM-2B-DPO-Chat": {
            DownloadSource.DEFAULT: "openbmb/MiniCPM-2B-dpo-bf16",
            DownloadSource.MODELSCOPE: "OpenBMB/MiniCPM-2B-dpo-bf16",
        },
    },
    template="cpm",
)


register_model_group(
    models={
        "MiniCPM3-4B-Chat": {
            DownloadSource.DEFAULT: "openbmb/MiniCPM3-4B",
            DownloadSource.MODELSCOPE: "OpenBMB/MiniCPM3-4B",
            DownloadSource.OPENMIND: "LlamaFactory/MiniCPM3-4B",
        },
    },
    template="cpm3",
)


register_model_group(
    models={
        "Mistral-7B-v0.1": {
            DownloadSource.DEFAULT: "mistralai/Mistral-7B-v0.1",
            DownloadSource.MODELSCOPE: "AI-ModelScope/Mistral-7B-v0.1",
        },
        "Mistral-7B-Instruct-v0.1": {
            DownloadSource.DEFAULT: "mistralai/Mistral-7B-Instruct-v0.1",
            DownloadSource.MODELSCOPE: "AI-ModelScope/Mistral-7B-Instruct-v0.1",
        },
        "Mistral-7B-v0.2": {
            DownloadSource.DEFAULT: "alpindale/Mistral-7B-v0.2-hf",
            DownloadSource.MODELSCOPE: "AI-ModelScope/Mistral-7B-v0.2-hf",
        },
        "Mistral-7B-Instruct-v0.2": {
            DownloadSource.DEFAULT: "mistralai/Mistral-7B-Instruct-v0.2",
            DownloadSource.MODELSCOPE: "AI-ModelScope/Mistral-7B-Instruct-v0.2",
        },
        "Mistral-7B-v0.3": {
            DownloadSource.DEFAULT: "mistralai/Mistral-7B-v0.3",
        },
        "Mistral-7B-Instruct-v0.3": {
            DownloadSource.DEFAULT: "mistralai/Mistral-7B-Instruct-v0.3",
            DownloadSource.MODELSCOPE: "LLM-Research/Mistral-7B-Instruct-v0.3",
        },
        "Mistral-Nemo-Instruct-2407": {
            DownloadSource.DEFAULT: "mistralai/Mistral-Nemo-Instruct-2407",
            DownloadSource.MODELSCOPE: "AI-ModelScope/Mistral-Nemo-Instruct-2407",
        },
    },
    template="mistral",
)


register_model_group(
    models={
        "Mixtral-8x7B-v0.1": {
            DownloadSource.DEFAULT: "mistralai/Mixtral-8x7B-v0.1",
            DownloadSource.MODELSCOPE: "AI-ModelScope/Mixtral-8x7B-v0.1",
        },
        "Mixtral-8x7B-v0.1-Instruct": {
            DownloadSource.DEFAULT: "mistralai/Mixtral-8x7B-Instruct-v0.1",
            DownloadSource.MODELSCOPE: "AI-ModelScope/Mixtral-8x7B-Instruct-v0.1",
        },
        "Mixtral-8x22B-v0.1": {
            DownloadSource.DEFAULT: "mistralai/Mixtral-8x22B-v0.1",
            DownloadSource.MODELSCOPE: "AI-ModelScope/Mixtral-8x22B-v0.1",
        },
        "Mixtral-8x22B-v0.1-Instruct": {
            DownloadSource.DEFAULT: "mistralai/Mixtral-8x22B-Instruct-v0.1",
            DownloadSource.MODELSCOPE: "AI-ModelScope/Mixtral-8x22B-Instruct-v0.1",
        },
    },
    template="mistral",
)


register_model_group(
    models={
        "OLMo-1B": {
            DownloadSource.DEFAULT: "allenai/OLMo-1B-hf",
        },
        "OLMo-7B": {
            DownloadSource.DEFAULT: "allenai/OLMo-7B-hf",
        },
        "OLMo-7B-Chat": {
            DownloadSource.DEFAULT: "ssec-uw/OLMo-7B-Instruct-hf",
        },
        "OLMo-1.7-7B": {
            DownloadSource.DEFAULT: "allenai/OLMo-1.7-7B-hf",
        },
    },
)


register_model_group(
    models={
        "OpenChat3.5-7B-Chat": {
            DownloadSource.DEFAULT: "openchat/openchat-3.5-0106",
            DownloadSource.MODELSCOPE: "xcwzxcwz/openchat-3.5-0106",
        }
    },
    template="openchat",
)


register_model_group(
    models={
        "OpenChat3.6-8B-Chat": {
            DownloadSource.DEFAULT: "openchat/openchat-3.6-8b-20240522",
        }
    },
    template="openchat-3.6",
)


register_model_group(
    models={
        "Orion-14B-Base": {
            DownloadSource.DEFAULT: "OrionStarAI/Orion-14B-Base",
            DownloadSource.MODELSCOPE: "OrionStarAI/Orion-14B-Base",
        },
        "Orion-14B-Chat": {
            DownloadSource.DEFAULT: "OrionStarAI/Orion-14B-Chat",
            DownloadSource.MODELSCOPE: "OrionStarAI/Orion-14B-Chat",
        },
        "Orion-14B-Long-Chat": {
            DownloadSource.DEFAULT: "OrionStarAI/Orion-14B-LongChat",
            DownloadSource.MODELSCOPE: "OrionStarAI/Orion-14B-LongChat",
        },
        "Orion-14B-RAG-Chat": {
            DownloadSource.DEFAULT: "OrionStarAI/Orion-14B-Chat-RAG",
            DownloadSource.MODELSCOPE: "OrionStarAI/Orion-14B-Chat-RAG",
        },
        "Orion-14B-Plugin-Chat": {
            DownloadSource.DEFAULT: "OrionStarAI/Orion-14B-Chat-Plugin",
            DownloadSource.MODELSCOPE: "OrionStarAI/Orion-14B-Chat-Plugin",
        },
    },
    template="orion",
)


register_model_group(
    models={
        "PaliGemma-3B-pt-224-Chat": {
            DownloadSource.DEFAULT: "google/paligemma-3b-pt-224",
            DownloadSource.MODELSCOPE: "AI-ModelScope/paligemma-3b-pt-224",
        },
        "PaliGemma-3B-pt-448-Chat": {
            DownloadSource.DEFAULT: "google/paligemma-3b-pt-448",
            DownloadSource.MODELSCOPE: "AI-ModelScope/paligemma-3b-pt-448",
        },
        "PaliGemma-3B-pt-896-Chat": {
            DownloadSource.DEFAULT: "google/paligemma-3b-pt-896",
            DownloadSource.MODELSCOPE: "AI-ModelScope/paligemma-3b-pt-896",
        },
        "PaliGemma-3B-mix-224-Chat": {
            DownloadSource.DEFAULT: "google/paligemma-3b-mix-224",
            DownloadSource.MODELSCOPE: "AI-ModelScope/paligemma-3b-mix-224",
        },
        "PaliGemma-3B-mix-448-Chat": {
            DownloadSource.DEFAULT: "google/paligemma-3b-mix-448",
            DownloadSource.MODELSCOPE: "AI-ModelScope/paligemma-3b-mix-448",
        },
    },
    template="paligemma",
    vision=True,
)


register_model_group(
    models={
        "Phi-1.5-1.3B": {
            DownloadSource.DEFAULT: "microsoft/phi-1_5",
            DownloadSource.MODELSCOPE: "allspace/PHI_1-5",
        },
        "Phi-2-2.7B": {
            DownloadSource.DEFAULT: "microsoft/phi-2",
            DownloadSource.MODELSCOPE: "AI-ModelScope/phi-2",
        },
    }
)


register_model_group(
    models={
        "Phi-3-4B-4k-Instruct": {
            DownloadSource.DEFAULT: "microsoft/Phi-3-mini-4k-instruct",
            DownloadSource.MODELSCOPE: "LLM-Research/Phi-3-mini-4k-instruct",
        },
        "Phi-3-4B-128k-Instruct": {
            DownloadSource.DEFAULT: "microsoft/Phi-3-mini-128k-instruct",
            DownloadSource.MODELSCOPE: "LLM-Research/Phi-3-mini-128k-instruct",
        },
        "Phi-3-14B-8k-Instruct": {
            DownloadSource.DEFAULT: "microsoft/Phi-3-medium-4k-instruct",
            DownloadSource.MODELSCOPE: "LLM-Research/Phi-3-medium-4k-instruct",
        },
        "Phi-3-14B-128k-Instruct": {
            DownloadSource.DEFAULT: "microsoft/Phi-3-medium-128k-instruct",
            DownloadSource.MODELSCOPE: "LLM-Research/Phi-3-medium-128k-instruct",
        },
    },
    template="phi",
)


register_model_group(
    models={
        "Phi-3-7B-8k-Instruct": {
            DownloadSource.DEFAULT: "microsoft/Phi-3-small-8k-instruct",
            DownloadSource.MODELSCOPE: "LLM-Research/Phi-3-small-8k-instruct",
        },
        "Phi-3-7B-128k-Instruct": {
            DownloadSource.DEFAULT: "microsoft/Phi-3-small-128k-instruct",
            DownloadSource.MODELSCOPE: "LLM-Research/Phi-3-small-128k-instruct",
        },
    },
    template="phi_small",
)


register_model_group(
    models={
        "Pixtral-12B-Chat": {
            DownloadSource.DEFAULT: "mistral-community/pixtral-12b",
            DownloadSource.MODELSCOPE: "AI-ModelScope/pixtral-12b",
        }
    },
    template="pixtral",
    vision=True,
)


register_model_group(
    models={
        "Qwen-1.8B": {
            DownloadSource.DEFAULT: "Qwen/Qwen-1_8B",
            DownloadSource.MODELSCOPE: "qwen/Qwen-1_8B",
        },
        "Qwen-7B": {
            DownloadSource.DEFAULT: "Qwen/Qwen-7B",
            DownloadSource.MODELSCOPE: "qwen/Qwen-7B",
        },
        "Qwen-14B": {
            DownloadSource.DEFAULT: "Qwen/Qwen-14B",
            DownloadSource.MODELSCOPE: "qwen/Qwen-14B",
        },
        "Qwen-72B": {
            DownloadSource.DEFAULT: "Qwen/Qwen-72B",
            DownloadSource.MODELSCOPE: "qwen/Qwen-72B",
        },
        "Qwen-1.8B-Chat": {
            DownloadSource.DEFAULT: "Qwen/Qwen-1_8B-Chat",
            DownloadSource.MODELSCOPE: "qwen/Qwen-1_8B-Chat",
        },
        "Qwen-7B-Chat": {
            DownloadSource.DEFAULT: "Qwen/Qwen-7B-Chat",
            DownloadSource.MODELSCOPE: "qwen/Qwen-7B-Chat",
        },
        "Qwen-14B-Chat": {
            DownloadSource.DEFAULT: "Qwen/Qwen-14B-Chat",
            DownloadSource.MODELSCOPE: "qwen/Qwen-14B-Chat",
        },
        "Qwen-72B-Chat": {
            DownloadSource.DEFAULT: "Qwen/Qwen-72B-Chat",
            DownloadSource.MODELSCOPE: "qwen/Qwen-72B-Chat",
        },
        "Qwen-1.8B-Chat-Int8": {
            DownloadSource.DEFAULT: "Qwen/Qwen-1_8B-Chat-Int8",
            DownloadSource.MODELSCOPE: "qwen/Qwen-1_8B-Chat-Int8",
        },
        "Qwen-1.8B-Chat-Int4": {
            DownloadSource.DEFAULT: "Qwen/Qwen-1_8B-Chat-Int4",
            DownloadSource.MODELSCOPE: "qwen/Qwen-1_8B-Chat-Int4",
        },
        "Qwen-7B-Chat-Int8": {
            DownloadSource.DEFAULT: "Qwen/Qwen-7B-Chat-Int8",
            DownloadSource.MODELSCOPE: "qwen/Qwen-7B-Chat-Int8",
        },
        "Qwen-7B-Chat-Int4": {
            DownloadSource.DEFAULT: "Qwen/Qwen-7B-Chat-Int4",
            DownloadSource.MODELSCOPE: "qwen/Qwen-7B-Chat-Int4",
        },
        "Qwen-14B-Chat-Int8": {
            DownloadSource.DEFAULT: "Qwen/Qwen-14B-Chat-Int8",
            DownloadSource.MODELSCOPE: "qwen/Qwen-14B-Chat-Int8",
        },
        "Qwen-14B-Chat-Int4": {
            DownloadSource.DEFAULT: "Qwen/Qwen-14B-Chat-Int4",
            DownloadSource.MODELSCOPE: "qwen/Qwen-14B-Chat-Int4",
        },
        "Qwen-72B-Chat-Int8": {
            DownloadSource.DEFAULT: "Qwen/Qwen-72B-Chat-Int8",
            DownloadSource.MODELSCOPE: "qwen/Qwen-72B-Chat-Int8",
        },
        "Qwen-72B-Chat-Int4": {
            DownloadSource.DEFAULT: "Qwen/Qwen-72B-Chat-Int4",
            DownloadSource.MODELSCOPE: "qwen/Qwen-72B-Chat-Int4",
        },
    },
    template="qwen",
)


register_model_group(
    models={
        "Qwen1.5-0.5B": {
            DownloadSource.DEFAULT: "Qwen/Qwen1.5-0.5B",
            DownloadSource.MODELSCOPE: "qwen/Qwen1.5-0.5B",
        },
        "Qwen1.5-1.8B": {
            DownloadSource.DEFAULT: "Qwen/Qwen1.5-1.8B",
            DownloadSource.MODELSCOPE: "qwen/Qwen1.5-1.8B",
        },
        "Qwen1.5-4B": {
            DownloadSource.DEFAULT: "Qwen/Qwen1.5-4B",
            DownloadSource.MODELSCOPE: "qwen/Qwen1.5-4B",
        },
        "Qwen1.5-7B": {
            DownloadSource.DEFAULT: "Qwen/Qwen1.5-7B",
            DownloadSource.MODELSCOPE: "qwen/Qwen1.5-7B",
        },
        "Qwen1.5-14B": {
            DownloadSource.DEFAULT: "Qwen/Qwen1.5-14B",
            DownloadSource.MODELSCOPE: "qwen/Qwen1.5-14B",
        },
        "Qwen1.5-32B": {
            DownloadSource.DEFAULT: "Qwen/Qwen1.5-32B",
            DownloadSource.MODELSCOPE: "qwen/Qwen1.5-32B",
        },
        "Qwen1.5-72B": {
            DownloadSource.DEFAULT: "Qwen/Qwen1.5-72B",
            DownloadSource.MODELSCOPE: "qwen/Qwen1.5-72B",
        },
        "Qwen1.5-110B": {
            DownloadSource.DEFAULT: "Qwen/Qwen1.5-110B",
            DownloadSource.MODELSCOPE: "qwen/Qwen1.5-110B",
        },
        "Qwen1.5-MoE-A2.7B": {
            DownloadSource.DEFAULT: "Qwen/Qwen1.5-MoE-A2.7B",
            DownloadSource.MODELSCOPE: "qwen/Qwen1.5-MoE-A2.7B",
        },
        "Qwen1.5-0.5B-Chat": {
            DownloadSource.DEFAULT: "Qwen/Qwen1.5-0.5B-Chat",
            DownloadSource.MODELSCOPE: "qwen/Qwen1.5-0.5B-Chat",
        },
        "Qwen1.5-1.8B-Chat": {
            DownloadSource.DEFAULT: "Qwen/Qwen1.5-1.8B-Chat",
            DownloadSource.MODELSCOPE: "qwen/Qwen1.5-1.8B-Chat",
        },
        "Qwen1.5-4B-Chat": {
            DownloadSource.DEFAULT: "Qwen/Qwen1.5-4B-Chat",
            DownloadSource.MODELSCOPE: "qwen/Qwen1.5-4B-Chat",
        },
        "Qwen1.5-7B-Chat": {
            DownloadSource.DEFAULT: "Qwen/Qwen1.5-7B-Chat",
            DownloadSource.MODELSCOPE: "qwen/Qwen1.5-7B-Chat",
        },
        "Qwen1.5-14B-Chat": {
            DownloadSource.DEFAULT: "Qwen/Qwen1.5-14B-Chat",
            DownloadSource.MODELSCOPE: "qwen/Qwen1.5-14B-Chat",
        },
        "Qwen1.5-32B-Chat": {
            DownloadSource.DEFAULT: "Qwen/Qwen1.5-32B-Chat",
            DownloadSource.MODELSCOPE: "qwen/Qwen1.5-32B-Chat",
        },
        "Qwen1.5-72B-Chat": {
            DownloadSource.DEFAULT: "Qwen/Qwen1.5-72B-Chat",
            DownloadSource.MODELSCOPE: "qwen/Qwen1.5-72B-Chat",
        },
        "Qwen1.5-110B-Chat": {
            DownloadSource.DEFAULT: "Qwen/Qwen1.5-110B-Chat",
            DownloadSource.MODELSCOPE: "qwen/Qwen1.5-110B-Chat",
        },
        "Qwen1.5-MoE-A2.7B-Chat": {
            DownloadSource.DEFAULT: "Qwen/Qwen1.5-MoE-A2.7B-Chat",
            DownloadSource.MODELSCOPE: "qwen/Qwen1.5-MoE-A2.7B-Chat",
        },
        "Qwen1.5-0.5B-Chat-GPTQ-Int8": {
            DownloadSource.DEFAULT: "Qwen/Qwen1.5-0.5B-Chat-GPTQ-Int8",
            DownloadSource.MODELSCOPE: "qwen/Qwen1.5-0.5B-Chat-GPTQ-Int8",
        },
        "Qwen1.5-0.5B-Chat-AWQ": {
            DownloadSource.DEFAULT: "Qwen/Qwen1.5-0.5B-Chat-AWQ",
            DownloadSource.MODELSCOPE: "qwen/Qwen1.5-0.5B-Chat-AWQ",
        },
        "Qwen1.5-1.8B-Chat-GPTQ-Int8": {
            DownloadSource.DEFAULT: "Qwen/Qwen1.5-1.8B-Chat-GPTQ-Int8",
            DownloadSource.MODELSCOPE: "qwen/Qwen1.5-1.8B-Chat-GPTQ-Int8",
        },
        "Qwen1.5-1.8B-Chat-AWQ": {
            DownloadSource.DEFAULT: "Qwen/Qwen1.5-1.8B-Chat-AWQ",
            DownloadSource.MODELSCOPE: "qwen/Qwen1.5-1.8B-Chat-AWQ",
        },
        "Qwen1.5-4B-Chat-GPTQ-Int8": {
            DownloadSource.DEFAULT: "Qwen/Qwen1.5-4B-Chat-GPTQ-Int8",
            DownloadSource.MODELSCOPE: "qwen/Qwen1.5-4B-Chat-GPTQ-Int8",
        },
        "Qwen1.5-4B-Chat-AWQ": {
            DownloadSource.DEFAULT: "Qwen/Qwen1.5-4B-Chat-AWQ",
            DownloadSource.MODELSCOPE: "qwen/Qwen1.5-4B-Chat-AWQ",
        },
        "Qwen1.5-7B-Chat-GPTQ-Int8": {
            DownloadSource.DEFAULT: "Qwen/Qwen1.5-7B-Chat-GPTQ-Int8",
            DownloadSource.MODELSCOPE: "qwen/Qwen1.5-7B-Chat-GPTQ-Int8",
        },
        "Qwen1.5-7B-Chat-AWQ": {
            DownloadSource.DEFAULT: "Qwen/Qwen1.5-7B-Chat-AWQ",
            DownloadSource.MODELSCOPE: "qwen/Qwen1.5-7B-Chat-AWQ",
        },
        "Qwen1.5-14B-Chat-GPTQ-Int8": {
            DownloadSource.DEFAULT: "Qwen/Qwen1.5-14B-Chat-GPTQ-Int8",
            DownloadSource.MODELSCOPE: "qwen/Qwen1.5-14B-Chat-GPTQ-Int8",
        },
        "Qwen1.5-14B-Chat-AWQ": {
            DownloadSource.DEFAULT: "Qwen/Qwen1.5-14B-Chat-AWQ",
            DownloadSource.MODELSCOPE: "qwen/Qwen1.5-14B-Chat-AWQ",
        },
        "Qwen1.5-32B-Chat-AWQ": {
            DownloadSource.DEFAULT: "Qwen/Qwen1.5-32B-Chat-AWQ",
            DownloadSource.MODELSCOPE: "qwen/Qwen1.5-32B-Chat-AWQ",
        },
        "Qwen1.5-72B-Chat-GPTQ-Int8": {
            DownloadSource.DEFAULT: "Qwen/Qwen1.5-72B-Chat-GPTQ-Int8",
            DownloadSource.MODELSCOPE: "qwen/Qwen1.5-72B-Chat-GPTQ-Int8",
        },
        "Qwen1.5-72B-Chat-AWQ": {
            DownloadSource.DEFAULT: "Qwen/Qwen1.5-72B-Chat-AWQ",
            DownloadSource.MODELSCOPE: "qwen/Qwen1.5-72B-Chat-AWQ",
        },
        "Qwen1.5-110B-Chat-AWQ": {
            DownloadSource.DEFAULT: "Qwen/Qwen1.5-110B-Chat-AWQ",
            DownloadSource.MODELSCOPE: "qwen/Qwen1.5-110B-Chat-AWQ",
        },
        "Qwen1.5-MoE-A2.7B-Chat-GPTQ-Int4": {
            DownloadSource.DEFAULT: "Qwen/Qwen1.5-MoE-A2.7B-Chat-GPTQ-Int4",
            DownloadSource.MODELSCOPE: "qwen/Qwen1.5-MoE-A2.7B-Chat-GPTQ-Int4",
        },
        "CodeQwen1.5-7B": {
            DownloadSource.DEFAULT: "Qwen/CodeQwen1.5-7B",
            DownloadSource.MODELSCOPE: "qwen/CodeQwen1.5-7B",
        },
        "CodeQwen1.5-7B-Chat": {
            DownloadSource.DEFAULT: "Qwen/CodeQwen1.5-7B-Chat",
            DownloadSource.MODELSCOPE: "qwen/CodeQwen1.5-7B-Chat",
        },
        "CodeQwen1.5-7B-Chat-AWQ": {
            DownloadSource.DEFAULT: "Qwen/CodeQwen1.5-7B-Chat-AWQ",
            DownloadSource.MODELSCOPE: "qwen/CodeQwen1.5-7B-Chat-AWQ",
        },
    },
    template="qwen",
)


register_model_group(
    models={
        "Qwen2-0.5B": {
            DownloadSource.DEFAULT: "Qwen/Qwen2-0.5B",
            DownloadSource.MODELSCOPE: "qwen/Qwen2-0.5B",
        },
        "Qwen2-1.5B": {
            DownloadSource.DEFAULT: "Qwen/Qwen2-1.5B",
            DownloadSource.MODELSCOPE: "qwen/Qwen2-1.5B",
        },
        "Qwen2-7B": {
            DownloadSource.DEFAULT: "Qwen/Qwen2-7B",
            DownloadSource.MODELSCOPE: "qwen/Qwen2-7B",
        },
        "Qwen2-72B": {
            DownloadSource.DEFAULT: "Qwen/Qwen2-72B",
            DownloadSource.MODELSCOPE: "qwen/Qwen2-72B",
        },
        "Qwen2-MoE-57B-A14B": {
            DownloadSource.DEFAULT: "Qwen/Qwen2-57B-A14B",
            DownloadSource.MODELSCOPE: "qwen/Qwen2-57B-A14B",
        },
        "Qwen2-0.5B-Instruct": {
            DownloadSource.DEFAULT: "Qwen/Qwen2-0.5B-Instruct",
            DownloadSource.MODELSCOPE: "qwen/Qwen2-0.5B-Instruct",
            DownloadSource.OPENMIND: "LlamaFactory/Qwen2-0.5B-Instruct",
        },
        "Qwen2-1.5B-Instruct": {
            DownloadSource.DEFAULT: "Qwen/Qwen2-1.5B-Instruct",
            DownloadSource.MODELSCOPE: "qwen/Qwen2-1.5B-Instruct",
            DownloadSource.OPENMIND: "LlamaFactory/Qwen2-1.5B-Instruct",
        },
        "Qwen2-7B-Instruct": {
            DownloadSource.DEFAULT: "Qwen/Qwen2-7B-Instruct",
            DownloadSource.MODELSCOPE: "qwen/Qwen2-7B-Instruct",
            DownloadSource.OPENMIND: "LlamaFactory/Qwen2-7B-Instruct",
        },
        "Qwen2-72B-Instruct": {
            DownloadSource.DEFAULT: "Qwen/Qwen2-72B-Instruct",
            DownloadSource.MODELSCOPE: "qwen/Qwen2-72B-Instruct",
        },
        "Qwen2-MoE-57B-A14B-Instruct": {
            DownloadSource.DEFAULT: "Qwen/Qwen2-57B-A14B-Instruct",
            DownloadSource.MODELSCOPE: "qwen/Qwen2-57B-A14B-Instruct",
        },
        "Qwen2-0.5B-Instruct-GPTQ-Int8": {
            DownloadSource.DEFAULT: "Qwen/Qwen2-0.5B-Instruct-GPTQ-Int8",
            DownloadSource.MODELSCOPE: "qwen/Qwen2-0.5B-Instruct-GPTQ-Int8",
        },
        "Qwen2-0.5B-Instruct-GPTQ-Int4": {
            DownloadSource.DEFAULT: "Qwen/Qwen2-0.5B-Instruct-GPTQ-Int4",
            DownloadSource.MODELSCOPE: "qwen/Qwen2-0.5B-Instruct-GPTQ-Int4",
        },
        "Qwen2-0.5B-Instruct-AWQ": {
            DownloadSource.DEFAULT: "Qwen/Qwen2-0.5B-Instruct-AWQ",
            DownloadSource.MODELSCOPE: "qwen/Qwen2-0.5B-Instruct-AWQ",
        },
        "Qwen2-1.5B-Instruct-GPTQ-Int8": {
            DownloadSource.DEFAULT: "Qwen/Qwen2-1.5B-Instruct-GPTQ-Int8",
            DownloadSource.MODELSCOPE: "qwen/Qwen2-1.5B-Instruct-GPTQ-Int8",
        },
        "Qwen2-1.5B-Instruct-GPTQ-Int4": {
            DownloadSource.DEFAULT: "Qwen/Qwen2-1.5B-Instruct-GPTQ-Int4",
            DownloadSource.MODELSCOPE: "qwen/Qwen2-1.5B-Instruct-GPTQ-Int4",
        },
        "Qwen2-1.5B-Instruct-AWQ": {
            DownloadSource.DEFAULT: "Qwen/Qwen2-1.5B-Instruct-AWQ",
            DownloadSource.MODELSCOPE: "qwen/Qwen2-1.5B-Instruct-AWQ",
        },
        "Qwen2-7B-Instruct-GPTQ-Int8": {
            DownloadSource.DEFAULT: "Qwen/Qwen2-7B-Instruct-GPTQ-Int8",
            DownloadSource.MODELSCOPE: "qwen/Qwen2-7B-Instruct-GPTQ-Int8",
        },
        "Qwen2-7B-Instruct-GPTQ-Int4": {
            DownloadSource.DEFAULT: "Qwen/Qwen2-7B-Instruct-GPTQ-Int4",
            DownloadSource.MODELSCOPE: "qwen/Qwen2-7B-Instruct-GPTQ-Int4",
        },
        "Qwen2-7B-Instruct-AWQ": {
            DownloadSource.DEFAULT: "Qwen/Qwen2-7B-Instruct-AWQ",
            DownloadSource.MODELSCOPE: "qwen/Qwen2-7B-Instruct-AWQ",
        },
        "Qwen2-72B-Instruct-GPTQ-Int8": {
            DownloadSource.DEFAULT: "Qwen/Qwen2-72B-Instruct-GPTQ-Int8",
            DownloadSource.MODELSCOPE: "qwen/Qwen2-72B-Instruct-GPTQ-Int8",
        },
        "Qwen2-72B-Instruct-GPTQ-Int4": {
            DownloadSource.DEFAULT: "Qwen/Qwen2-72B-Instruct-GPTQ-Int4",
            DownloadSource.MODELSCOPE: "qwen/Qwen2-72B-Instruct-GPTQ-Int4",
        },
        "Qwen2-72B-Instruct-AWQ": {
            DownloadSource.DEFAULT: "Qwen/Qwen2-72B-Instruct-AWQ",
            DownloadSource.MODELSCOPE: "qwen/Qwen2-72B-Instruct-AWQ",
        },
        "Qwen2-57B-A14B-Instruct-GPTQ-Int4": {
            DownloadSource.DEFAULT: "Qwen/Qwen2-57B-A14B-Instruct-GPTQ-Int4",
            DownloadSource.MODELSCOPE: "qwen/Qwen2-57B-A14B-Instruct-GPTQ-Int4",
        },
        "Qwen2-Math-1.5B": {
            DownloadSource.DEFAULT: "Qwen/Qwen2-Math-1.5B",
            DownloadSource.MODELSCOPE: "qwen/Qwen2-Math-1.5B",
        },
        "Qwen2-Math-7B": {
            DownloadSource.DEFAULT: "Qwen/Qwen2-Math-7B",
            DownloadSource.MODELSCOPE: "qwen/Qwen2-Math-7B",
        },
        "Qwen2-Math-72B": {
            DownloadSource.DEFAULT: "Qwen/Qwen2-Math-72B",
            DownloadSource.MODELSCOPE: "qwen/Qwen2-Math-72B",
        },
        "Qwen2-Math-1.5B-Instruct": {
            DownloadSource.DEFAULT: "Qwen/Qwen2-Math-1.5B-Instruct",
            DownloadSource.MODELSCOPE: "qwen/Qwen2-Math-1.5B-Instruct",
        },
        "Qwen2-Math-7B-Instruct": {
            DownloadSource.DEFAULT: "Qwen/Qwen2-Math-7B-Instruct",
            DownloadSource.MODELSCOPE: "qwen/Qwen2-Math-7B-Instruct",
        },
        "Qwen2-Math-72B-Instruct": {
            DownloadSource.DEFAULT: "Qwen/Qwen2-Math-72B-Instruct",
            DownloadSource.MODELSCOPE: "qwen/Qwen2-Math-72B-Instruct",
        },
    },
    template="qwen",
)


register_model_group(
    models={
        "Qwen2.5-0.5B": {
            DownloadSource.DEFAULT: "Qwen/Qwen2.5-0.5B",
            DownloadSource.MODELSCOPE: "qwen/Qwen2.5-0.5B",
        },
        "Qwen2.5-1.5B": {
            DownloadSource.DEFAULT: "Qwen/Qwen2.5-1.5B",
            DownloadSource.MODELSCOPE: "qwen/Qwen2.5-1.5B",
        },
        "Qwen2.5-3B": {
            DownloadSource.DEFAULT: "Qwen/Qwen2.5-3B",
            DownloadSource.MODELSCOPE: "qwen/Qwen2.5-3B",
        },
        "Qwen2.5-7B": {
            DownloadSource.DEFAULT: "Qwen/Qwen2.5-7B",
            DownloadSource.MODELSCOPE: "qwen/Qwen2.5-7B",
        },
        "Qwen2.5-14B": {
            DownloadSource.DEFAULT: "Qwen/Qwen2.5-14B",
            DownloadSource.MODELSCOPE: "qwen/Qwen2.5-14B",
        },
        "Qwen2.5-32B": {
            DownloadSource.DEFAULT: "Qwen/Qwen2.5-32B",
            DownloadSource.MODELSCOPE: "qwen/Qwen2.5-32B",
        },
        "Qwen2.5-72B": {
            DownloadSource.DEFAULT: "Qwen/Qwen2.5-72B",
            DownloadSource.MODELSCOPE: "qwen/Qwen2.5-72B",
        },
        "Qwen2.5-0.5B-Instruct": {
            DownloadSource.DEFAULT: "Qwen/Qwen2.5-0.5B-Instruct",
            DownloadSource.MODELSCOPE: "qwen/Qwen2.5-0.5B-Instruct",
        },
        "Qwen2.5-1.5B-Instruct": {
            DownloadSource.DEFAULT: "Qwen/Qwen2.5-1.5B-Instruct",
            DownloadSource.MODELSCOPE: "qwen/Qwen2.5-1.5B-Instruct",
        },
        "Qwen2.5-3B-Instruct": {
            DownloadSource.DEFAULT: "Qwen/Qwen2.5-3B-Instruct",
            DownloadSource.MODELSCOPE: "qwen/Qwen2.5-3B-Instruct",
        },
        "Qwen2.5-7B-Instruct": {
            DownloadSource.DEFAULT: "Qwen/Qwen2.5-7B-Instruct",
            DownloadSource.MODELSCOPE: "qwen/Qwen2.5-7B-Instruct",
        },
        "Qwen2.5-14B-Instruct": {
            DownloadSource.DEFAULT: "Qwen/Qwen2.5-14B-Instruct",
            DownloadSource.MODELSCOPE: "qwen/Qwen2.5-14B-Instruct",
        },
        "Qwen2.5-32B-Instruct": {
            DownloadSource.DEFAULT: "Qwen/Qwen2.5-32B-Instruct",
            DownloadSource.MODELSCOPE: "qwen/Qwen2.5-32B-Instruct",
        },
        "Qwen2.5-72B-Instruct": {
            DownloadSource.DEFAULT: "Qwen/Qwen2.5-72B-Instruct",
            DownloadSource.MODELSCOPE: "qwen/Qwen2.5-72B-Instruct",
        },
        "Qwen2.5-0.5B-Instruct-GPTQ-Int8": {
            DownloadSource.DEFAULT: "Qwen/Qwen2.5-0.5B-Instruct-GPTQ-Int8",
            DownloadSource.MODELSCOPE: "qwen/Qwen2.5-0.5B-Instruct-GPTQ-Int8",
        },
        "Qwen2.5-0.5B-Instruct-GPTQ-Int4": {
            DownloadSource.DEFAULT: "Qwen/Qwen2.5-0.5B-Instruct-GPTQ-Int4",
            DownloadSource.MODELSCOPE: "qwen/Qwen2.5-0.5B-Instruct-GPTQ-Int4",
        },
        "Qwen2.5-0.5B-Instruct-AWQ": {
            DownloadSource.DEFAULT: "Qwen/Qwen2.5-0.5B-Instruct-AWQ",
            DownloadSource.MODELSCOPE: "qwen/Qwen2.5-0.5B-Instruct-AWQ",
        },
        "Qwen2.5-1.5B-Instruct-GPTQ-Int8": {
            DownloadSource.DEFAULT: "Qwen/Qwen2.5-1.5B-Instruct-GPTQ-Int8",
            DownloadSource.MODELSCOPE: "qwen/Qwen2.5-1.5B-Instruct-GPTQ-Int8",
        },
        "Qwen2.5-1.5B-Instruct-GPTQ-Int4": {
            DownloadSource.DEFAULT: "Qwen/Qwen2.5-1.5B-Instruct-GPTQ-Int4",
            DownloadSource.MODELSCOPE: "qwen/Qwen2.5-1.5B-Instruct-GPTQ-Int4",
        },
        "Qwen2.5-1.5B-Instruct-AWQ": {
            DownloadSource.DEFAULT: "Qwen/Qwen2.5-1.5B-Instruct-AWQ",
            DownloadSource.MODELSCOPE: "qwen/Qwen2.5-1.5B-Instruct-AWQ",
        },
        "Qwen2.5-3B-Instruct-GPTQ-Int8": {
            DownloadSource.DEFAULT: "Qwen/Qwen2.5-3B-Instruct-GPTQ-Int8",
            DownloadSource.MODELSCOPE: "qwen/Qwen2.5-3B-Instruct-GPTQ-Int8",
        },
        "Qwen2.5-3B-Instruct-GPTQ-Int4": {
            DownloadSource.DEFAULT: "Qwen/Qwen2.5-3B-Instruct-GPTQ-Int4",
            DownloadSource.MODELSCOPE: "qwen/Qwen2.5-3B-Instruct-GPTQ-Int4",
        },
        "Qwen2.5-3B-Instruct-AWQ": {
            DownloadSource.DEFAULT: "Qwen/Qwen2.5-3B-Instruct-AWQ",
            DownloadSource.MODELSCOPE: "qwen/Qwen2.5-3B-Instruct-AWQ",
        },
        "Qwen2.5-7B-Instruct-GPTQ-Int8": {
            DownloadSource.DEFAULT: "Qwen/Qwen2.5-7B-Instruct-GPTQ-Int8",
            DownloadSource.MODELSCOPE: "qwen/Qwen2.5-7B-Instruct-GPTQ-Int8",
        },
        "Qwen2.5-7B-Instruct-GPTQ-Int4": {
            DownloadSource.DEFAULT: "Qwen/Qwen2.5-7B-Instruct-GPTQ-Int4",
            DownloadSource.MODELSCOPE: "qwen/Qwen2.5-7B-Instruct-GPTQ-Int4",
        },
        "Qwen2.5-7B-Instruct-AWQ": {
            DownloadSource.DEFAULT: "Qwen/Qwen2.5-7B-Instruct-AWQ",
            DownloadSource.MODELSCOPE: "qwen/Qwen2.5-7B-Instruct-AWQ",
        },
        "Qwen2.5-14B-Instruct-GPTQ-Int8": {
            DownloadSource.DEFAULT: "Qwen/Qwen2.5-14B-Instruct-GPTQ-Int8",
            DownloadSource.MODELSCOPE: "qwen/Qwen2.5-14B-Instruct-GPTQ-Int8",
        },
        "Qwen2.5-14B-Instruct-GPTQ-Int4": {
            DownloadSource.DEFAULT: "Qwen/Qwen2.5-14B-Instruct-GPTQ-Int4",
            DownloadSource.MODELSCOPE: "qwen/Qwen2.5-14B-Instruct-GPTQ-Int4",
        },
        "Qwen2.5-14B-Instruct-AWQ": {
            DownloadSource.DEFAULT: "Qwen/Qwen2.5-14B-Instruct-AWQ",
            DownloadSource.MODELSCOPE: "qwen/Qwen2.5-14B-Instruct-AWQ",
        },
        "Qwen2.5-32B-Instruct-GPTQ-Int8": {
            DownloadSource.DEFAULT: "Qwen/Qwen2.5-32B-Instruct-GPTQ-Int8",
            DownloadSource.MODELSCOPE: "qwen/Qwen2.5-32B-Instruct-GPTQ-Int8",
        },
        "Qwen2.5-32B-Instruct-GPTQ-Int4": {
            DownloadSource.DEFAULT: "Qwen/Qwen2.5-32B-Instruct-GPTQ-Int4",
            DownloadSource.MODELSCOPE: "qwen/Qwen2.5-32B-Instruct-GPTQ-Int4",
        },
        "Qwen2.5-32B-Instruct-AWQ": {
            DownloadSource.DEFAULT: "Qwen/Qwen2.5-32B-Instruct-AWQ",
            DownloadSource.MODELSCOPE: "qwen/Qwen2.5-32B-Instruct-AWQ",
        },
        "Qwen2.5-72B-Instruct-GPTQ-Int8": {
            DownloadSource.DEFAULT: "Qwen/Qwen2.5-72B-Instruct-GPTQ-Int8",
            DownloadSource.MODELSCOPE: "qwen/Qwen2.5-72B-Instruct-GPTQ-Int8",
        },
        "Qwen2.5-72B-Instruct-GPTQ-Int4": {
            DownloadSource.DEFAULT: "Qwen/Qwen2.5-72B-Instruct-GPTQ-Int4",
            DownloadSource.MODELSCOPE: "qwen/Qwen2.5-72B-Instruct-GPTQ-Int4",
        },
        "Qwen2.5-72B-Instruct-AWQ": {
            DownloadSource.DEFAULT: "Qwen/Qwen2.5-72B-Instruct-AWQ",
            DownloadSource.MODELSCOPE: "qwen/Qwen2.5-72B-Instruct-AWQ",
        },
        "Qwen2.5-Coder-1.5B": {
            DownloadSource.DEFAULT: "Qwen/Qwen2.5-Coder-1.5B",
            DownloadSource.MODELSCOPE: "qwen/Qwen2.5-Coder-1.5B",
        },
        "Qwen2.5-Coder-7B": {
            DownloadSource.DEFAULT: "Qwen/Qwen2.5-Coder-7B",
            DownloadSource.MODELSCOPE: "qwen/Qwen2.5-Coder-7B",
        },
        "Qwen2.5-Coder-1.5B-Instruct": {
            DownloadSource.DEFAULT: "Qwen/Qwen2.5-Coder-1.5B-Instruct",
            DownloadSource.MODELSCOPE: "qwen/Qwen2.5-Coder-1.5B-Instruct",
        },
        "Qwen2.5-Coder-7B-Instruct": {
            DownloadSource.DEFAULT: "Qwen/Qwen2.5-Coder-7B-Instruct",
            DownloadSource.MODELSCOPE: "qwen/Qwen2.5-Coder-7B-Instruct",
        },
        "Qwen2.5-Math-1.5B": {
            DownloadSource.DEFAULT: "Qwen/Qwen2.5-Math-1.5B",
            DownloadSource.MODELSCOPE: "qwen/Qwen2.5-Math-1.5B",
        },
        "Qwen2.5-Math-7B": {
            DownloadSource.DEFAULT: "Qwen/Qwen2.5-Math-7B",
            DownloadSource.MODELSCOPE: "qwen/Qwen2.5-Math-7B",
        },
        "Qwen2.5-Math-72B": {
            DownloadSource.DEFAULT: "Qwen/Qwen2.5-Math-72B",
            DownloadSource.MODELSCOPE: "qwen/Qwen2.5-Math-72B",
        },
        "Qwen2.5-Math-1.5B-Instruct": {
            DownloadSource.DEFAULT: "Qwen/Qwen2.5-Math-1.5B-Instruct",
            DownloadSource.MODELSCOPE: "qwen/Qwen2.5-Coder-1.5B-Instruct",
        },
        "Qwen2.5-Math-7B-Instruct": {
            DownloadSource.DEFAULT: "Qwen/Qwen2.5-Math-7B-Instruct",
            DownloadSource.MODELSCOPE: "qwen/Qwen2.5-Coder-7B-Instruct",
        },
        "Qwen2.5-Math-72B-Instruct": {
            DownloadSource.DEFAULT: "Qwen/Qwen2.5-Math-72B-Instruct",
            DownloadSource.MODELSCOPE: "qwen/Qwen2.5-Coder-72B-Instruct",
        },
    },
    template="qwen",
)


register_model_group(
    models={
        "Qwen2-VL-2B-Instruct": {
            DownloadSource.DEFAULT: "Qwen/Qwen2-VL-2B-Instruct",
            DownloadSource.MODELSCOPE: "qwen/Qwen2-VL-2B-Instruct",
            DownloadSource.OPENMIND: "LlamaFactory/Qwen2-VL-2B-Instruct",
        },
        "Qwen2-VL-7B-Instruct": {
            DownloadSource.DEFAULT: "Qwen/Qwen2-VL-7B-Instruct",
            DownloadSource.MODELSCOPE: "qwen/Qwen2-VL-7B-Instruct",
            DownloadSource.OPENMIND: "LlamaFactory/Qwen2-VL-7B-Instruct",
        },
        "Qwen2-VL-72B-Instruct": {
            DownloadSource.DEFAULT: "Qwen/Qwen2-VL-72B-Instruct",
            DownloadSource.MODELSCOPE: "qwen/Qwen2-VL-72B-Instruct",
        },
        "Qwen2-VL-2B-Instruct-GPTQ-Int8": {
            DownloadSource.DEFAULT: "Qwen/Qwen2-VL-2B-Instruct-GPTQ-Int8",
            DownloadSource.MODELSCOPE: "qwen/Qwen2-VL-2B-Instruct-GPTQ-Int8",
        },
        "Qwen2-VL-2B-Instruct-GPTQ-Int4": {
            DownloadSource.DEFAULT: "Qwen/Qwen2-VL-2B-Instruct-GPTQ-Int4",
            DownloadSource.MODELSCOPE: "qwen/Qwen2-VL-2B-Instruct-GPTQ-Int4",
        },
        "Qwen2-VL-2B-Instruct-AWQ": {
            DownloadSource.DEFAULT: "Qwen/Qwen2-VL-2B-Instruct-AWQ",
            DownloadSource.MODELSCOPE: "qwen/Qwen2-VL-2B-Instruct-AWQ",
        },
        "Qwen2-VL-7B-Instruct-GPTQ-Int8": {
            DownloadSource.DEFAULT: "Qwen/Qwen2-VL-7B-Instruct-GPTQ-Int8",
            DownloadSource.MODELSCOPE: "qwen/Qwen2-VL-7B-Instruct-GPTQ-Int8",
        },
        "Qwen2-VL-7B-Instruct-GPTQ-Int4": {
            DownloadSource.DEFAULT: "Qwen/Qwen2-VL-7B-Instruct-GPTQ-Int4",
            DownloadSource.MODELSCOPE: "qwen/Qwen2-VL-7B-Instruct-GPTQ-Int4",
        },
        "Qwen2-VL-7B-Instruct-AWQ": {
            DownloadSource.DEFAULT: "Qwen/Qwen2-VL-7B-Instruct-AWQ",
            DownloadSource.MODELSCOPE: "qwen/Qwen2-VL-7B-Instruct-AWQ",
        },
        "Qwen2-VL-72B-Instruct-GPTQ-Int8": {
            DownloadSource.DEFAULT: "Qwen/Qwen2-VL-72B-Instruct-GPTQ-Int8",
            DownloadSource.MODELSCOPE: "qwen/Qwen2-VL-72B-Instruct-GPTQ-Int8",
        },
        "Qwen2-VL-72B-Instruct-GPTQ-Int4": {
            DownloadSource.DEFAULT: "Qwen/Qwen2-VL-72B-Instruct-GPTQ-Int4",
            DownloadSource.MODELSCOPE: "qwen/Qwen2-VL-72B-Instruct-GPTQ-Int4",
        },
        "Qwen2-VL-72B-Instruct-AWQ": {
            DownloadSource.DEFAULT: "Qwen/Qwen2-VL-72B-Instruct-AWQ",
            DownloadSource.MODELSCOPE: "qwen/Qwen2-VL-72B-Instruct-AWQ",
        },
    },
    template="qwen2_vl",
    vision=True,
)


register_model_group(
    models={
        "SOLAR-10.7B-v1.0": {
            DownloadSource.DEFAULT: "upstage/SOLAR-10.7B-v1.0",
        },
        "SOLAR-10.7B-Instruct-v1.0": {
            DownloadSource.DEFAULT: "upstage/SOLAR-10.7B-Instruct-v1.0",
            DownloadSource.MODELSCOPE: "AI-ModelScope/SOLAR-10.7B-Instruct-v1.0",
        },
    },
    template="solar",
)


register_model_group(
    models={
        "Skywork-13B-Base": {
            DownloadSource.DEFAULT: "Skywork/Skywork-13B-base",
            DownloadSource.MODELSCOPE: "skywork/Skywork-13B-base",
        }
    }
)


register_model_group(
    models={
        "StarCoder2-3B": {
            DownloadSource.DEFAULT: "bigcode/starcoder2-3b",
            DownloadSource.MODELSCOPE: "AI-ModelScope/starcoder2-3b",
        },
        "StarCoder2-7B": {
            DownloadSource.DEFAULT: "bigcode/starcoder2-7b",
            DownloadSource.MODELSCOPE: "AI-ModelScope/starcoder2-7b",
        },
        "StarCoder2-15B": {
            DownloadSource.DEFAULT: "bigcode/starcoder2-15b",
            DownloadSource.MODELSCOPE: "AI-ModelScope/starcoder2-15b",
        },
    }
)


register_model_group(
    models={
        "TeleChat-1B-Chat": {
            DownloadSource.DEFAULT: "Tele-AI/TeleChat-1B",
            DownloadSource.MODELSCOPE: "TeleAI/TeleChat-1B",
        },
        "TeleChat-7B-Chat": {
            DownloadSource.DEFAULT: "Tele-AI/telechat-7B",
            DownloadSource.MODELSCOPE: "TeleAI/telechat-7B",
            DownloadSource.OPENMIND: "TeleAI/TeleChat-7B-pt",
        },
        "TeleChat-12B-Chat": {
            DownloadSource.DEFAULT: "Tele-AI/TeleChat-12B",
            DownloadSource.MODELSCOPE: "TeleAI/TeleChat-12B",
            DownloadSource.OPENMIND: "TeleAI/TeleChat-12B-pt",
        },
        "TeleChat-12B-v2-Chat": {
            DownloadSource.DEFAULT: "Tele-AI/TeleChat-12B-v2",
            DownloadSource.MODELSCOPE: "TeleAI/TeleChat-12B-v2",
        },
    },
    template="telechat",
)


register_model_group(
    models={
        "Vicuna-v1.5-7B-Chat": {
            DownloadSource.DEFAULT: "lmsys/vicuna-7b-v1.5",
            DownloadSource.MODELSCOPE: "Xorbits/vicuna-7b-v1.5",
        },
        "Vicuna-v1.5-13B-Chat": {
            DownloadSource.DEFAULT: "lmsys/vicuna-13b-v1.5",
            DownloadSource.MODELSCOPE: "Xorbits/vicuna-13b-v1.5",
        },
    },
    template="vicuna",
)


register_model_group(
    models={
        "Video-LLaVA-7B-Chat": {
            DownloadSource.DEFAULT: "LanguageBind/Video-LLaVA-7B-hf",
        },
    },
    template="video_llava",
    vision=True,
)


register_model_group(
    models={
        "XuanYuan-6B": {
            DownloadSource.DEFAULT: "Duxiaoman-DI/XuanYuan-6B",
            DownloadSource.MODELSCOPE: "Duxiaoman-DI/XuanYuan-6B",
        },
        "XuanYuan-70B": {
            DownloadSource.DEFAULT: "Duxiaoman-DI/XuanYuan-70B",
            DownloadSource.MODELSCOPE: "Duxiaoman-DI/XuanYuan-70B",
        },
        "XuanYuan2-70B": {
            DownloadSource.DEFAULT: "Duxiaoman-DI/XuanYuan2-70B",
            DownloadSource.MODELSCOPE: "Duxiaoman-DI/XuanYuan2-70B",
        },
        "XuanYuan-6B-Chat": {
            DownloadSource.DEFAULT: "Duxiaoman-DI/XuanYuan-6B-Chat",
            DownloadSource.MODELSCOPE: "Duxiaoman-DI/XuanYuan-6B-Chat",
        },
        "XuanYuan-70B-Chat": {
            DownloadSource.DEFAULT: "Duxiaoman-DI/XuanYuan-70B-Chat",
            DownloadSource.MODELSCOPE: "Duxiaoman-DI/XuanYuan-70B-Chat",
        },
        "XuanYuan2-70B-Chat": {
            DownloadSource.DEFAULT: "Duxiaoman-DI/XuanYuan2-70B-Chat",
            DownloadSource.MODELSCOPE: "Duxiaoman-DI/XuanYuan2-70B-Chat",
        },
        "XuanYuan-6B-Chat-8bit": {
            DownloadSource.DEFAULT: "Duxiaoman-DI/XuanYuan-6B-Chat-8bit",
            DownloadSource.MODELSCOPE: "Duxiaoman-DI/XuanYuan-6B-Chat-8bit",
        },
        "XuanYuan-6B-Chat-4bit": {
            DownloadSource.DEFAULT: "Duxiaoman-DI/XuanYuan-6B-Chat-4bit",
            DownloadSource.MODELSCOPE: "Duxiaoman-DI/XuanYuan-6B-Chat-4bit",
        },
        "XuanYuan-70B-Chat-8bit": {
            DownloadSource.DEFAULT: "Duxiaoman-DI/XuanYuan-70B-Chat-8bit",
            DownloadSource.MODELSCOPE: "Duxiaoman-DI/XuanYuan-70B-Chat-8bit",
        },
        "XuanYuan-70B-Chat-4bit": {
            DownloadSource.DEFAULT: "Duxiaoman-DI/XuanYuan-70B-Chat-4bit",
            DownloadSource.MODELSCOPE: "Duxiaoman-DI/XuanYuan-70B-Chat-4bit",
        },
        "XuanYuan2-70B-Chat-8bit": {
            DownloadSource.DEFAULT: "Duxiaoman-DI/XuanYuan2-70B-Chat-8bit",
            DownloadSource.MODELSCOPE: "Duxiaoman-DI/XuanYuan2-70B-Chat-8bit",
        },
        "XuanYuan2-70B-Chat-4bit": {
            DownloadSource.DEFAULT: "Duxiaoman-DI/XuanYuan2-70B-Chat-4bit",
            DownloadSource.MODELSCOPE: "Duxiaoman-DI/XuanYuan2-70B-Chat-4bit",
        },
    },
    template="xuanyuan",
)


register_model_group(
    models={
        "XVERSE-7B": {
            DownloadSource.DEFAULT: "xverse/XVERSE-7B",
            DownloadSource.MODELSCOPE: "xverse/XVERSE-7B",
        },
        "XVERSE-13B": {
            DownloadSource.DEFAULT: "xverse/XVERSE-13B",
            DownloadSource.MODELSCOPE: "xverse/XVERSE-13B",
        },
        "XVERSE-65B": {
            DownloadSource.DEFAULT: "xverse/XVERSE-65B",
            DownloadSource.MODELSCOPE: "xverse/XVERSE-65B",
        },
        "XVERSE-65B-2": {
            DownloadSource.DEFAULT: "xverse/XVERSE-65B-2",
            DownloadSource.MODELSCOPE: "xverse/XVERSE-65B-2",
        },
        "XVERSE-7B-Chat": {
            DownloadSource.DEFAULT: "xverse/XVERSE-7B-Chat",
            DownloadSource.MODELSCOPE: "xverse/XVERSE-7B-Chat",
        },
        "XVERSE-13B-Chat": {
            DownloadSource.DEFAULT: "xverse/XVERSE-13B-Chat",
            DownloadSource.MODELSCOPE: "xverse/XVERSE-13B-Chat",
        },
        "XVERSE-65B-Chat": {
            DownloadSource.DEFAULT: "xverse/XVERSE-65B-Chat",
            DownloadSource.MODELSCOPE: "xverse/XVERSE-65B-Chat",
        },
        "XVERSE-MoE-A4.2B": {
            DownloadSource.DEFAULT: "xverse/XVERSE-MoE-A4.2B",
            DownloadSource.MODELSCOPE: "xverse/XVERSE-MoE-A4.2B",
        },
        "XVERSE-7B-Chat-GPTQ-Int8": {
            DownloadSource.DEFAULT: "xverse/XVERSE-7B-Chat-GPTQ-Int8",
            DownloadSource.MODELSCOPE: "xverse/XVERSE-7B-Chat-GPTQ-Int8",
        },
        "XVERSE-7B-Chat-GPTQ-Int4": {
            DownloadSource.DEFAULT: "xverse/XVERSE-7B-Chat-GPTQ-Int4",
            DownloadSource.MODELSCOPE: "xverse/XVERSE-7B-Chat-GPTQ-Int4",
        },
        "XVERSE-13B-Chat-GPTQ-Int8": {
            DownloadSource.DEFAULT: "xverse/XVERSE-13B-Chat-GPTQ-Int8",
            DownloadSource.MODELSCOPE: "xverse/XVERSE-13B-Chat-GPTQ-Int8",
        },
        "XVERSE-13B-Chat-GPTQ-Int4": {
            DownloadSource.DEFAULT: "xverse/XVERSE-13B-Chat-GPTQ-Int4",
            DownloadSource.MODELSCOPE: "xverse/XVERSE-13B-Chat-GPTQ-Int4",
        },
        "XVERSE-65B-Chat-GPTQ-Int4": {
            DownloadSource.DEFAULT: "xverse/XVERSE-65B-Chat-GPTQ-Int4",
            DownloadSource.MODELSCOPE: "xverse/XVERSE-65B-Chat-GPTQ-Int4",
        },
    },
    template="xverse",
)


register_model_group(
    models={
        "Yayi-7B": {
            DownloadSource.DEFAULT: "wenge-research/yayi-7b-llama2",
            DownloadSource.MODELSCOPE: "AI-ModelScope/yayi-7b-llama2",
        },
        "Yayi-13B": {
            DownloadSource.DEFAULT: "wenge-research/yayi-13b-llama2",
            DownloadSource.MODELSCOPE: "AI-ModelScope/yayi-13b-llama2",
        },
    },
    template="yayi",
)


register_model_group(
    models={
        "Yi-6B": {
            DownloadSource.DEFAULT: "01-ai/Yi-6B",
            DownloadSource.MODELSCOPE: "01ai/Yi-6B",
        },
        "Yi-9B": {
            DownloadSource.DEFAULT: "01-ai/Yi-9B",
            DownloadSource.MODELSCOPE: "01ai/Yi-9B",
        },
        "Yi-34B": {
            DownloadSource.DEFAULT: "01-ai/Yi-34B",
            DownloadSource.MODELSCOPE: "01ai/Yi-34B",
        },
        "Yi-6B-Chat": {
            DownloadSource.DEFAULT: "01-ai/Yi-6B-Chat",
            DownloadSource.MODELSCOPE: "01ai/Yi-6B-Chat",
        },
        "Yi-34B-Chat": {
            DownloadSource.DEFAULT: "01-ai/Yi-34B-Chat",
            DownloadSource.MODELSCOPE: "01ai/Yi-34B-Chat",
        },
        "Yi-6B-Chat-8bits": {
            DownloadSource.DEFAULT: "01-ai/Yi-6B-Chat-8bits",
            DownloadSource.MODELSCOPE: "01ai/Yi-6B-Chat-8bits",
        },
        "Yi-6B-Chat-4bits": {
            DownloadSource.DEFAULT: "01-ai/Yi-6B-Chat-4bits",
            DownloadSource.MODELSCOPE: "01ai/Yi-6B-Chat-4bits",
        },
        "Yi-34B-Chat-8bits": {
            DownloadSource.DEFAULT: "01-ai/Yi-34B-Chat-8bits",
            DownloadSource.MODELSCOPE: "01ai/Yi-34B-Chat-8bits",
        },
        "Yi-34B-Chat-4bits": {
            DownloadSource.DEFAULT: "01-ai/Yi-34B-Chat-4bits",
            DownloadSource.MODELSCOPE: "01ai/Yi-34B-Chat-4bits",
        },
        "Yi-1.5-6B": {
            DownloadSource.DEFAULT: "01-ai/Yi-1.5-6B",
            DownloadSource.MODELSCOPE: "01ai/Yi-1.5-6B",
        },
        "Yi-1.5-9B": {
            DownloadSource.DEFAULT: "01-ai/Yi-1.5-9B",
            DownloadSource.MODELSCOPE: "01ai/Yi-1.5-9B",
        },
        "Yi-1.5-34B": {
            DownloadSource.DEFAULT: "01-ai/Yi-1.5-34B",
            DownloadSource.MODELSCOPE: "01ai/Yi-1.5-34B",
        },
        "Yi-1.5-6B-Chat": {
            DownloadSource.DEFAULT: "01-ai/Yi-1.5-6B-Chat",
            DownloadSource.MODELSCOPE: "01ai/Yi-1.5-6B-Chat",
            DownloadSource.OPENMIND: "LlamaFactory/Yi-1.5-6B-Chat",
        },
        "Yi-1.5-9B-Chat": {
            DownloadSource.DEFAULT: "01-ai/Yi-1.5-9B-Chat",
            DownloadSource.MODELSCOPE: "01ai/Yi-1.5-9B-Chat",
        },
        "Yi-1.5-34B-Chat": {
            DownloadSource.DEFAULT: "01-ai/Yi-1.5-34B-Chat",
            DownloadSource.MODELSCOPE: "01ai/Yi-1.5-34B-Chat",
        },
        "Yi-Coder-1.5B": {
            DownloadSource.DEFAULT: "01-ai/Yi-Coder-1.5B",
            DownloadSource.MODELSCOPE: "01ai/Yi-Coder-1.5B",
        },
        "Yi-Coder-9B": {
            DownloadSource.DEFAULT: "01-ai/Yi-Coder-9B",
            DownloadSource.MODELSCOPE: "01ai/Yi-Coder-9B",
        },
        "Yi-Coder-1.5B-Chat": {
            DownloadSource.DEFAULT: "01-ai/Yi-Coder-1.5B-Chat",
            DownloadSource.MODELSCOPE: "01ai/Yi-Coder-1.5B-Chat",
        },
        "Yi-Coder-9B-Chat": {
            DownloadSource.DEFAULT: "01-ai/Yi-Coder-9B-Chat",
            DownloadSource.MODELSCOPE: "01ai/Yi-Coder-9B-Chat",
        },
    },
    template="yi",
)


register_model_group(
    models={
        "Yi-VL-6B-Chat": {
            DownloadSource.DEFAULT: "BUAADreamer/Yi-VL-6B-hf",
        },
        "Yi-VL-34B-Chat": {
            DownloadSource.DEFAULT: "BUAADreamer/Yi-VL-34B-hf",
        },
    },
    template="yi_vl",
    vision=True,
)


register_model_group(
    models={
        "Yuan2-2B-Chat": {
            DownloadSource.DEFAULT: "IEITYuan/Yuan2-2B-hf",
            DownloadSource.MODELSCOPE: "YuanLLM/Yuan2.0-2B-hf",
        },
        "Yuan2-51B-Chat": {
            DownloadSource.DEFAULT: "IEITYuan/Yuan2-51B-hf",
            DownloadSource.MODELSCOPE: "YuanLLM/Yuan2.0-51B-hf",
        },
        "Yuan2-102B-Chat": {
            DownloadSource.DEFAULT: "IEITYuan/Yuan2-102B-hf",
            DownloadSource.MODELSCOPE: "YuanLLM/Yuan2.0-102B-hf",
        },
    },
    template="yuan",
)


register_model_group(
    models={
        "Zephyr-7B-Alpha-Chat": {
            DownloadSource.DEFAULT: "HuggingFaceH4/zephyr-7b-alpha",
            DownloadSource.MODELSCOPE: "AI-ModelScope/zephyr-7b-alpha",
        },
        "Zephyr-7B-Beta-Chat": {
            DownloadSource.DEFAULT: "HuggingFaceH4/zephyr-7b-beta",
            DownloadSource.MODELSCOPE: "modelscope/zephyr-7b-beta",
        },
        "Zephyr-141B-ORPO-Chat": {
            DownloadSource.DEFAULT: "HuggingFaceH4/zephyr-orpo-141b-A35b-v0.1",
        },
    },
    template="zephyr",
)<|MERGE_RESOLUTION|>--- conflicted
+++ resolved
@@ -598,7 +598,6 @@
 
 register_model_group(
     models={
-<<<<<<< HEAD
         "Granite-3.0-8B-Instruct": {
             DownloadSource.DEFAULT: "ibm-granite/granite-3.0-8b-instruct",
             DownloadSource.MODELSCOPE: "AI-ModelScope/granite-3.0-8b-instruct",
@@ -633,7 +632,11 @@
         },
     },
     template="granite3",
-=======
+)
+
+
+register_model_group(
+    models={
         "Index-1.9B-Chat": {
             DownloadSource.DEFAULT: "IndexTeam/Index-1.9B-Chat",
             DownloadSource.MODELSCOPE: "IndexTeam/Index-1.9B-Chat",
@@ -656,7 +659,6 @@
         },
     },
     template="index",
->>>>>>> 04c10d2e
 )
 
 
@@ -1221,6 +1223,14 @@
             DownloadSource.DEFAULT: "microsoft/Phi-3-mini-128k-instruct",
             DownloadSource.MODELSCOPE: "LLM-Research/Phi-3-mini-128k-instruct",
         },
+        "Phi-3-7B-8k-Instruct": {
+            DownloadSource.DEFAULT: "microsoft/Phi-3-small-8k-instruct",
+            DownloadSource.MODELSCOPE: "LLM-Research/Phi-3-small-8k-instruct",
+        },
+        "Phi-3-7B-128k-Instruct": {
+            DownloadSource.DEFAULT: "microsoft/Phi-3-small-128k-instruct",
+            DownloadSource.MODELSCOPE: "LLM-Research/Phi-3-small-128k-instruct",
+        },
         "Phi-3-14B-8k-Instruct": {
             DownloadSource.DEFAULT: "microsoft/Phi-3-medium-4k-instruct",
             DownloadSource.MODELSCOPE: "LLM-Research/Phi-3-medium-4k-instruct",
@@ -1231,21 +1241,6 @@
         },
     },
     template="phi",
-)
-
-
-register_model_group(
-    models={
-        "Phi-3-7B-8k-Instruct": {
-            DownloadSource.DEFAULT: "microsoft/Phi-3-small-8k-instruct",
-            DownloadSource.MODELSCOPE: "LLM-Research/Phi-3-small-8k-instruct",
-        },
-        "Phi-3-7B-128k-Instruct": {
-            DownloadSource.DEFAULT: "microsoft/Phi-3-small-128k-instruct",
-            DownloadSource.MODELSCOPE: "LLM-Research/Phi-3-small-128k-instruct",
-        },
-    },
-    template="phi_small",
 )
 
 
