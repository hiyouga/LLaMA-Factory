--- conflicted
+++ resolved
@@ -35,11 +35,7 @@
 
 
 class LoggerHandler(logging.Handler):
-<<<<<<< HEAD
-    r"""Redirects the logging output to the logging file for LLaMA Board."""
-=======
     r"""Redirect the logging output to the logging file for LLaMA Board."""
->>>>>>> 7e0cdb1a
 
     def __init__(self, output_dir: str) -> None:
         super().__init__()
@@ -85,11 +81,7 @@
 
 
 def _get_default_logging_level() -> "logging._Level":
-<<<<<<< HEAD
-    r"""Returns the default logging level."""
-=======
     r"""Return the default logging level."""
->>>>>>> 7e0cdb1a
     env_level_str = os.environ.get("LLAMAFACTORY_VERBOSITY", None)
     if env_level_str:
         if env_level_str.upper() in logging._nameToLevel:
@@ -109,11 +101,7 @@
 
 
 def _configure_library_root_logger() -> None:
-<<<<<<< HEAD
-    r"""Configures root logger using a stdout stream handler with an explicit format."""
-=======
     r"""Configure root logger using a stdout stream handler with an explicit format."""
->>>>>>> 7e0cdb1a
     global _default_handler
 
     with _thread_lock:
@@ -132,16 +120,8 @@
         library_root_logger.propagate = False
 
 
-<<<<<<< HEAD
-def get_logger(name: Optional[str] = None) -> "logging.Logger":
-    r"""Returns a logger with the specified name.
-
-    It it not supposed to be accessed externally.
-    """
-=======
 def get_logger(name: Optional[str] = None) -> "_Logger":
     r"""Return a logger with the specified name. It it not supposed to be accessed externally."""
->>>>>>> 7e0cdb1a
     if name is None:
         name = _get_library_name()
 
