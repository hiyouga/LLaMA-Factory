--- conflicted
+++ resolved
@@ -47,6 +47,15 @@
     return torch.hpu.is_available()
 
 
+def is_torch_hpu_available() -> bool:
+    try:
+        import habana_frameworks.torch.core  # noqa: F401
+    except ImportError:
+        return False
+
+    return torch.hpu.is_available()
+
+
 _is_fp16_available = is_torch_npu_available() or is_torch_cuda_available()
 if is_torch_hpu_available():
     import habana_frameworks.torch.utils.experimental as htexp
@@ -109,24 +118,15 @@
 
 def check_dependencies() -> None:
     r"""Check the version of the required packages."""
-<<<<<<< HEAD
-
     if is_torch_hpu_available():
         check_version("transformers>=4.41.2,<=4.49.0")
         check_version("optimum-habana>=1.13.2")
         check_version("datasets>=2.16.0,<=3.2.0")
         check_version("accelerate>=0.33.0,<0.34.0")
     else:
-        check_version(
-          "transformers>=4.45.0,<=4.52.3,!=4.46.0,!=4.46.1,!=4.46.2,!=4.46.3,!=4.47.0,!=4.47.1,!=4.48.0,!=4.52.0"
-        )
+        check_version("transformers>=4.49.0,<=4.52.4,!=4.52.0")
         check_version("datasets>=2.16.0,<=3.6.0")
-        check_version("accelerate>=0.34.0,<=1.7.0")
-=======
-    check_version("transformers>=4.49.0,<=4.52.4,!=4.52.0")
-    check_version("datasets>=2.16.0,<=3.6.0")
-    check_version("accelerate>=1.3.0,<=1.7.0")
->>>>>>> cf1087d4
+        check_version("accelerate>=1.3.0,<=1.7.0")
     check_version("peft>=0.14.0,<=0.15.2")
     check_version("trl>=0.8.6,<=0.9.6")
 
