# Copyright 2025 HuggingFace Inc. and the LlamaFactory team.
#
# This code is inspired by the HuggingFace's PEFT library.
# https://github.com/huggingface/peft/blob/v0.10.0/src/peft/peft_model.py
#
# Licensed under the Apache License, Version 2.0 (the "License");
# you may not use this file except in compliance with the License.
# You may obtain a copy of the License at
#
#     http://www.apache.org/licenses/LICENSE-2.0
#
# Unless required by applicable law or agreed to in writing, software
# distributed under the License is distributed on an "AS IS" BASIS,
# WITHOUT WARRANTIES OR CONDITIONS OF ANY KIND, either express or implied.
# See the License for the specific language governing permissions and
# limitations under the License.

import gc
import os
import socket
from typing import TYPE_CHECKING, Any, Literal, Union

import torch
import torch.distributed as dist
import transformers.dynamic_module_utils
from transformers import InfNanRemoveLogitsProcessor, LogitsProcessorList
from transformers.dynamic_module_utils import get_relative_imports
from transformers.utils import (
    is_torch_bf16_gpu_available,
    is_torch_cuda_available,
    is_torch_mps_available,
    is_torch_npu_available,
    is_torch_xpu_available,
)
from transformers.utils.versions import require_version

from . import logging
from .packages import is_transformers_version_greater_than


_is_fp16_available = is_torch_npu_available() or is_torch_cuda_available()
try:
    _is_bf16_available = is_torch_bf16_gpu_available() or (is_torch_npu_available() and torch.npu.is_bf16_supported())
except Exception:
    _is_bf16_available = False


if TYPE_CHECKING:
    from numpy.typing import NDArray

    from ..hparams import ModelArguments


logger = logging.get_logger(__name__)


class AverageMeter:
<<<<<<< HEAD
    r"""Computes and stores the average and current value."""
=======
    r"""Compute and store the average and current value."""
>>>>>>> 7e0cdb1a

    def __init__(self):
        self.reset()

    def reset(self):
        self.val = 0
        self.avg = 0
        self.sum = 0
        self.count = 0

    def update(self, val, n=1):
        self.val = val
        self.sum += val * n
        self.count += n
        self.avg = self.sum / self.count


<<<<<<< HEAD
def check_dependencies() -> None:
    r"""Checks the version of the required packages."""
    if os.environ.get("DISABLE_VERSION_CHECK", "0").lower() in ["true", "1"]:
        logger.warning("Version checking has been disabled, may lead to unexpected behaviors.")
=======
def check_version(requirement: str, mandatory: bool = False) -> None:
    r"""Optionally check the package version."""
    if is_env_enabled("DISABLE_VERSION_CHECK") and not mandatory:
        logger.warning_rank0_once("Version checking has been disabled, may lead to unexpected behaviors.")
        return

    if mandatory:
        hint = f"To fix: run `pip install {requirement}`."
>>>>>>> 7e0cdb1a
    else:
        hint = f"To fix: run `pip install {requirement}` or set `DISABLE_VERSION_CHECK=1` to skip this check."

    require_version(requirement, hint)

<<<<<<< HEAD
def count_parameters(model: "torch.nn.Module") -> Tuple[int, int]:
    r"""Returns the number of trainable parameters and number of all parameters in the model."""
=======

def check_dependencies() -> None:
    r"""Check the version of the required packages."""
    check_version("transformers>=4.41.2,<=4.51.0,!=4.46.0,!=4.46.1,!=4.46.2,!=4.46.3,!=4.47.0,!=4.47.1,!=4.48.0")
    check_version("datasets>=2.16.0,<=3.4.1")
    check_version("accelerate>=0.34.0,<=1.5.2")
    check_version("peft>=0.14.0,<=0.15.0")
    check_version("trl>=0.8.6,<=0.9.6")
    if is_transformers_version_greater_than("4.46.0") and not is_transformers_version_greater_than("4.48.1"):
        logger.warning_rank0_once("There are known bugs in transformers v4.46.0-v4.48.0, please use other versions.")


def calculate_tps(dataset: list[dict[str, Any]], metrics: dict[str, float], stage: Literal["sft", "rm"]) -> float:
    r"""Calculate effective tokens per second."""
    effective_token_num = 0
    for data in dataset:
        if stage == "sft":
            effective_token_num += len(data["input_ids"])
        elif stage == "rm":
            effective_token_num += len(data["chosen_input_ids"]) + len(data["rejected_input_ids"])

    result = effective_token_num * metrics["epoch"] / metrics["train_runtime"]
    return result / dist.get_world_size() if dist.is_initialized() else result


def count_parameters(model: "torch.nn.Module") -> tuple[int, int]:
    r"""Return the number of trainable parameters and number of all parameters in the model."""
>>>>>>> 7e0cdb1a
    trainable_params, all_param = 0, 0
    for param in model.parameters():
        num_params = param.numel()
        # if using DS Zero 3 and the weights are initialized empty
        if num_params == 0 and hasattr(param, "ds_numel"):
            num_params = param.ds_numel

        # Due to the design of 4bit linear layers from bitsandbytes, multiply the number of parameters by itemsize
        if param.__class__.__name__ == "Params4bit":
            if hasattr(param, "quant_storage") and hasattr(param.quant_storage, "itemsize"):
                num_bytes = param.quant_storage.itemsize
            elif hasattr(param, "element_size"):  # for older pytorch version
                num_bytes = param.element_size()
            else:
                num_bytes = 1

            num_params = num_params * 2 * num_bytes

        all_param += num_params
        if param.requires_grad:
            trainable_params += num_params

    return trainable_params, all_param


def get_current_device() -> "torch.device":
<<<<<<< HEAD
    r"""Gets the current available device."""
=======
    r"""Get the current available device."""
>>>>>>> 7e0cdb1a
    if is_torch_xpu_available():
        device = "xpu:{}".format(os.environ.get("LOCAL_RANK", "0"))
    elif is_torch_npu_available():
        device = "npu:{}".format(os.environ.get("LOCAL_RANK", "0"))
    elif is_torch_mps_available():
        device = "mps:{}".format(os.environ.get("LOCAL_RANK", "0"))
    elif is_torch_cuda_available():
        device = "cuda:{}".format(os.environ.get("LOCAL_RANK", "0"))
    else:
        device = "cpu"

    return torch.device(device)


def get_device_count() -> int:
<<<<<<< HEAD
    r"""Gets the number of available GPU or NPU devices."""
=======
    r"""Get the number of available GPU or NPU devices."""
>>>>>>> 7e0cdb1a
    if is_torch_xpu_available():
        return torch.xpu.device_count()
    elif is_torch_npu_available():
        return torch.npu.device_count()
    elif is_torch_cuda_available():
        return torch.cuda.device_count()
    else:
        return 0


def get_logits_processor() -> "LogitsProcessorList":
<<<<<<< HEAD
    r"""Gets logits processor that removes NaN and Inf logits."""
=======
    r"""Get logits processor that removes NaN and Inf logits."""
>>>>>>> 7e0cdb1a
    logits_processor = LogitsProcessorList()
    logits_processor.append(InfNanRemoveLogitsProcessor())
    return logits_processor


<<<<<<< HEAD
def get_peak_memory() -> Tuple[int, int]:
    r"""Gets the peak memory usage for the current device (in Bytes)."""
=======
def get_peak_memory() -> tuple[int, int]:
    r"""Get the peak memory usage for the current device (in Bytes)."""
>>>>>>> 7e0cdb1a
    if is_torch_npu_available():
        return torch.npu.max_memory_allocated(), torch.npu.max_memory_reserved()
    elif is_torch_cuda_available():
        return torch.cuda.max_memory_allocated(), torch.cuda.max_memory_reserved()
    else:
        return 0, 0


def has_tokenized_data(path: "os.PathLike") -> bool:
<<<<<<< HEAD
    r"""Checks if the path has a tokenized dataset."""
=======
    r"""Check if the path has a tokenized dataset."""
>>>>>>> 7e0cdb1a
    return os.path.isdir(path) and len(os.listdir(path)) > 0


def infer_optim_dtype(model_dtype: "torch.dtype") -> "torch.dtype":
<<<<<<< HEAD
    r"""Infers the optimal dtype according to the model_dtype and device compatibility."""
=======
    r"""Infer the optimal dtype according to the model_dtype and device compatibility."""
>>>>>>> 7e0cdb1a
    if _is_bf16_available and model_dtype == torch.bfloat16:
        return torch.bfloat16
    elif _is_fp16_available:
        return torch.float16
    else:
        return torch.float32


def is_gpu_or_npu_available() -> bool:
<<<<<<< HEAD
    r"""Checks if the GPU or NPU is available."""
    return is_torch_npu_available() or is_torch_cuda_available() or is_torch_xpu_available()
=======
    r"""Check if the GPU or NPU is available."""
    return is_torch_npu_available() or is_torch_cuda_available()
>>>>>>> 7e0cdb1a


def is_env_enabled(env_var: str, default: str = "0") -> bool:
    r"""Check if the environment variable is enabled."""
    return os.getenv(env_var, default).lower() in ["true", "y", "1"]


def numpify(inputs: Union["NDArray", "torch.Tensor"]) -> "NDArray":
<<<<<<< HEAD
    r"""Casts a torch tensor or a numpy array to a numpy array."""
=======
    r"""Cast a torch tensor or a numpy array to a numpy array."""
>>>>>>> 7e0cdb1a
    if isinstance(inputs, torch.Tensor):
        inputs = inputs.cpu()
        if inputs.dtype == torch.bfloat16:  # numpy does not support bfloat16 until 1.21.4
            inputs = inputs.to(torch.float32)

        inputs = inputs.numpy()

    return inputs


def skip_check_imports() -> None:
<<<<<<< HEAD
    r"""Avoids flash attention import error in custom model files."""
    if os.environ.get("FORCE_CHECK_IMPORTS", "0").lower() not in ["true", "1"]:
=======
    r"""Avoid flash attention import error in custom model files."""
    if not is_env_enabled("FORCE_CHECK_IMPORTS"):
>>>>>>> 7e0cdb1a
        transformers.dynamic_module_utils.check_imports = get_relative_imports


def torch_gc() -> None:
<<<<<<< HEAD
    r"""Collects GPU or NPU memory."""
=======
    r"""Collect GPU or NPU memory."""
>>>>>>> 7e0cdb1a
    gc.collect()
    if is_torch_xpu_available():
        torch.xpu.empty_cache()
    elif is_torch_npu_available():
        torch.npu.empty_cache()
    elif is_torch_mps_available():
        torch.mps.empty_cache()
    elif is_torch_cuda_available():
        torch.cuda.empty_cache()


def try_download_model_from_other_hub(model_args: "ModelArguments") -> str:
    if (not use_modelscope() and not use_openmind()) or os.path.exists(model_args.model_name_or_path):
        return model_args.model_name_or_path

    if use_modelscope():
        check_version("modelscope>=1.11.0", mandatory=True)
        from modelscope import snapshot_download  # type: ignore

        revision = "master" if model_args.model_revision == "main" else model_args.model_revision
        return snapshot_download(
            model_args.model_name_or_path,
            revision=revision,
            cache_dir=model_args.cache_dir,
        )

    if use_openmind():
        check_version("openmind>=0.8.0", mandatory=True)
        from openmind.utils.hub import snapshot_download  # type: ignore

        return snapshot_download(
            model_args.model_name_or_path,
            revision=model_args.model_revision,
            cache_dir=model_args.cache_dir,
        )


def use_modelscope() -> bool:
    return is_env_enabled("USE_MODELSCOPE_HUB")


def use_openmind() -> bool:
    return is_env_enabled("USE_OPENMIND_HUB")


def use_ray() -> bool:
    return is_env_enabled("USE_RAY")


def find_available_port() -> int:
    """Find an available port on the local machine."""
    sock = socket.socket(socket.AF_INET, socket.SOCK_STREAM)
    sock.bind(("", 0))
    port = sock.getsockname()[1]
    sock.close()
    return port


def fix_proxy(ipv6_enabled: bool) -> None:
    """Fix proxy settings for gradio ui."""
    os.environ["no_proxy"] = "localhost,127.0.0.1,0.0.0.0"
    if ipv6_enabled:
        for name in ("http_proxy", "https_proxy", "HTTP_PROXY", "HTTPS_PROXY"):
            os.environ.pop(name, None)<|MERGE_RESOLUTION|>--- conflicted
+++ resolved
@@ -55,11 +55,7 @@
 
 
 class AverageMeter:
-<<<<<<< HEAD
-    r"""Computes and stores the average and current value."""
-=======
     r"""Compute and store the average and current value."""
->>>>>>> 7e0cdb1a
 
     def __init__(self):
         self.reset()
@@ -77,12 +73,6 @@
         self.avg = self.sum / self.count
 
 
-<<<<<<< HEAD
-def check_dependencies() -> None:
-    r"""Checks the version of the required packages."""
-    if os.environ.get("DISABLE_VERSION_CHECK", "0").lower() in ["true", "1"]:
-        logger.warning("Version checking has been disabled, may lead to unexpected behaviors.")
-=======
 def check_version(requirement: str, mandatory: bool = False) -> None:
     r"""Optionally check the package version."""
     if is_env_enabled("DISABLE_VERSION_CHECK") and not mandatory:
@@ -91,16 +81,11 @@
 
     if mandatory:
         hint = f"To fix: run `pip install {requirement}`."
->>>>>>> 7e0cdb1a
     else:
         hint = f"To fix: run `pip install {requirement}` or set `DISABLE_VERSION_CHECK=1` to skip this check."
 
     require_version(requirement, hint)
 
-<<<<<<< HEAD
-def count_parameters(model: "torch.nn.Module") -> Tuple[int, int]:
-    r"""Returns the number of trainable parameters and number of all parameters in the model."""
-=======
 
 def check_dependencies() -> None:
     r"""Check the version of the required packages."""
@@ -128,7 +113,6 @@
 
 def count_parameters(model: "torch.nn.Module") -> tuple[int, int]:
     r"""Return the number of trainable parameters and number of all parameters in the model."""
->>>>>>> 7e0cdb1a
     trainable_params, all_param = 0, 0
     for param in model.parameters():
         num_params = param.numel()
@@ -155,11 +139,7 @@
 
 
 def get_current_device() -> "torch.device":
-<<<<<<< HEAD
-    r"""Gets the current available device."""
-=======
     r"""Get the current available device."""
->>>>>>> 7e0cdb1a
     if is_torch_xpu_available():
         device = "xpu:{}".format(os.environ.get("LOCAL_RANK", "0"))
     elif is_torch_npu_available():
@@ -175,11 +155,7 @@
 
 
 def get_device_count() -> int:
-<<<<<<< HEAD
-    r"""Gets the number of available GPU or NPU devices."""
-=======
     r"""Get the number of available GPU or NPU devices."""
->>>>>>> 7e0cdb1a
     if is_torch_xpu_available():
         return torch.xpu.device_count()
     elif is_torch_npu_available():
@@ -191,23 +167,14 @@
 
 
 def get_logits_processor() -> "LogitsProcessorList":
-<<<<<<< HEAD
-    r"""Gets logits processor that removes NaN and Inf logits."""
-=======
     r"""Get logits processor that removes NaN and Inf logits."""
->>>>>>> 7e0cdb1a
     logits_processor = LogitsProcessorList()
     logits_processor.append(InfNanRemoveLogitsProcessor())
     return logits_processor
 
 
-<<<<<<< HEAD
-def get_peak_memory() -> Tuple[int, int]:
-    r"""Gets the peak memory usage for the current device (in Bytes)."""
-=======
 def get_peak_memory() -> tuple[int, int]:
     r"""Get the peak memory usage for the current device (in Bytes)."""
->>>>>>> 7e0cdb1a
     if is_torch_npu_available():
         return torch.npu.max_memory_allocated(), torch.npu.max_memory_reserved()
     elif is_torch_cuda_available():
@@ -217,20 +184,12 @@
 
 
 def has_tokenized_data(path: "os.PathLike") -> bool:
-<<<<<<< HEAD
-    r"""Checks if the path has a tokenized dataset."""
-=======
     r"""Check if the path has a tokenized dataset."""
->>>>>>> 7e0cdb1a
     return os.path.isdir(path) and len(os.listdir(path)) > 0
 
 
 def infer_optim_dtype(model_dtype: "torch.dtype") -> "torch.dtype":
-<<<<<<< HEAD
-    r"""Infers the optimal dtype according to the model_dtype and device compatibility."""
-=======
     r"""Infer the optimal dtype according to the model_dtype and device compatibility."""
->>>>>>> 7e0cdb1a
     if _is_bf16_available and model_dtype == torch.bfloat16:
         return torch.bfloat16
     elif _is_fp16_available:
@@ -240,13 +199,8 @@
 
 
 def is_gpu_or_npu_available() -> bool:
-<<<<<<< HEAD
-    r"""Checks if the GPU or NPU is available."""
-    return is_torch_npu_available() or is_torch_cuda_available() or is_torch_xpu_available()
-=======
     r"""Check if the GPU or NPU is available."""
     return is_torch_npu_available() or is_torch_cuda_available()
->>>>>>> 7e0cdb1a
 
 
 def is_env_enabled(env_var: str, default: str = "0") -> bool:
@@ -255,11 +209,7 @@
 
 
 def numpify(inputs: Union["NDArray", "torch.Tensor"]) -> "NDArray":
-<<<<<<< HEAD
-    r"""Casts a torch tensor or a numpy array to a numpy array."""
-=======
     r"""Cast a torch tensor or a numpy array to a numpy array."""
->>>>>>> 7e0cdb1a
     if isinstance(inputs, torch.Tensor):
         inputs = inputs.cpu()
         if inputs.dtype == torch.bfloat16:  # numpy does not support bfloat16 until 1.21.4
@@ -271,22 +221,13 @@
 
 
 def skip_check_imports() -> None:
-<<<<<<< HEAD
-    r"""Avoids flash attention import error in custom model files."""
-    if os.environ.get("FORCE_CHECK_IMPORTS", "0").lower() not in ["true", "1"]:
-=======
     r"""Avoid flash attention import error in custom model files."""
     if not is_env_enabled("FORCE_CHECK_IMPORTS"):
->>>>>>> 7e0cdb1a
         transformers.dynamic_module_utils.check_imports = get_relative_imports
 
 
 def torch_gc() -> None:
-<<<<<<< HEAD
-    r"""Collects GPU or NPU memory."""
-=======
     r"""Collect GPU or NPU memory."""
->>>>>>> 7e0cdb1a
     gc.collect()
     if is_torch_xpu_available():
         torch.xpu.empty_cache()
