--- conflicted
+++ resolved
@@ -25,13 +25,8 @@
 logger = logging.get_logger(__name__)
 
 
-<<<<<<< HEAD
-def find_all_linear_modules(model: "PreTrainedModel", freeze_vision_tower: bool) -> List[str]:
-    r"""Finds all available modules to apply lora or galore."""
-=======
 def find_all_linear_modules(model: "PreTrainedModel", freeze_vision_tower: bool) -> list[str]:
     r"""Find all available modules to apply LoRA, GaLore or APOLLO."""
->>>>>>> 7e0cdb1a
     model_type = getattr(model.config, "model_type", None)
     forbidden_modules = {"lm_head"}
     if model_type == "chatglm":
@@ -57,13 +52,8 @@
     return list(module_names)
 
 
-<<<<<<< HEAD
-def find_expanded_modules(model: "PreTrainedModel", target_modules: List[str], num_layer_trainable: int) -> List[str]:
-    r"""Finds the modules in the expanded blocks to apply lora."""
-=======
 def find_expanded_modules(model: "PreTrainedModel", target_modules: list[str], num_layer_trainable: int) -> list[str]:
     r"""Find the modules in the expanded blocks to apply lora."""
->>>>>>> 7e0cdb1a
     num_layers = getattr(model.config, "num_hidden_layers", None)
     if not num_layers:
         raise ValueError("Model was not supported.")
