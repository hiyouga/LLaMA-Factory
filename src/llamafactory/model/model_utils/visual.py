--- conflicted
+++ resolved
@@ -126,11 +126,7 @@
 
 
 def autocast_projector_dtype(model: "PreTrainedModel", model_args: "ModelArguments") -> None:
-<<<<<<< HEAD
-    r"""Casts projector output to half precision for fine-tuning quantized VLMs."""
-=======
     r"""Cast projector output to half precision for fine-tuning quantized VLMs."""
->>>>>>> 7e0cdb1a
 
     def _mm_projector_forward_post_hook(
         module: "torch.nn.Module", args: tuple["torch.Tensor"], output: "torch.Tensor"
@@ -149,15 +145,9 @@
 
 
 def configure_visual_model(config: "PretrainedConfig") -> None:
-<<<<<<< HEAD
-    r"""Patches VLMs before loading them."""
-    model_type = getattr(config, "model_type", None)
-    if model_type == "llava":  # required for ds zero3 and valuehead models
-=======
     r"""Patch VLMs before loading them."""
     if getattr(config, "text_config", None) and not getattr(config, "hidden_size", None):
         # required for ds zero3 and valuehead models
->>>>>>> 7e0cdb1a
         setattr(config, "hidden_size", getattr(config.text_config, "hidden_size", None))
 
     if getattr(config, "is_yi_vl_derived_model", None):
@@ -165,13 +155,8 @@
         transformers.models.llava.modeling_llava.LlavaMultiModalProjector = LlavaMultiModalProjectorForYiVL
 
 
-<<<<<<< HEAD
-def get_forbidden_modules(config: "PretrainedConfig", finetuning_args: "FinetuningArguments") -> Set[str]:
-    r"""Freezes vision tower and language model for VLM full/freeze tuning."""
-=======
 def get_forbidden_modules(config: "PretrainedConfig", finetuning_args: "FinetuningArguments") -> set[str]:
     r"""Freeze vision tower and language model for VLM full/freeze tuning."""
->>>>>>> 7e0cdb1a
     model_type = getattr(config, "model_type", None)
     forbidden_modules = set()
     if model_type in COMPOSITE_MODELS:
@@ -193,19 +178,6 @@
     return forbidden_modules
 
 
-<<<<<<< HEAD
-def get_image_seqlen(config: "PretrainedConfig") -> int:
-    r"""Computes the number of special tokens per image."""
-    model_type = getattr(config, "model_type", None)
-    if model_type == "llava":
-        image_seqlen = (config.vision_config.image_size // config.vision_config.patch_size) ** 2
-        if getattr(config, "vision_feature_select_strategy", "default") == "full":  # add [CLS] token
-            image_seqlen += 1
-    elif model_type == "paligemma":
-        image_seqlen = config.vision_config.num_image_tokens
-    elif model_type == "qwen2_vl":  # variable length
-        image_seqlen = -1
-=======
 def patch_target_modules(
     model: "PreTrainedModel", finetuning_args: "FinetuningArguments", target_modules: list[str]
 ) -> list[str]:
@@ -224,32 +196,12 @@
         return module_names
     else:
         return target_modules
->>>>>>> 7e0cdb1a
 
 
 _register_composite_model(
     model_type="gemma3",
 )
 
-<<<<<<< HEAD
-def patch_target_modules(
-    config: "PretrainedConfig", finetuning_args: "FinetuningArguments", target_modules: Sequence[str]
-) -> Union[str, List[str]]:
-    r"""Freezes vision tower for VLM LoRA tuning."""
-    model_type = getattr(config, "model_type", None)
-    if finetuning_args.freeze_vision_tower:
-        if model_type in ["llava", "paligemma"]:
-            return "^(?!.*vision_tower).*(?:{}).*".format("|".join(target_modules))
-        elif model_type == "qwen2_vl":
-            return "^(?!.*visual).*(?:{}).*".format("|".join(target_modules))
-        else:
-            return target_modules
-    else:
-        if model_type == "qwen2_vl":
-            return "^(?!.*patch_embed).*(?:{}).*".format("|".join(target_modules))
-        else:
-            return target_modules
-=======
 
 _register_composite_model(
     model_type="llama4",
@@ -335,5 +287,4 @@
     vision_model_keys=["visual.patch_embed", "visual.blocks"],
     language_model_keys=["model", "lm_head"],
     lora_conflict_keys=["patch_embed"],
-)
->>>>>>> 7e0cdb1a
+)