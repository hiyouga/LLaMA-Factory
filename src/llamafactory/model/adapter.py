--- conflicted
+++ resolved
@@ -261,11 +261,7 @@
     finetuning_args: "FinetuningArguments",
     is_trainable: bool,
 ) -> "PreTrainedModel":
-<<<<<<< HEAD
-    r"""Initializes the adapters.
-=======
     r"""Initialize the adapters.
->>>>>>> 7e0cdb1a
 
     Support full-parameter, freeze and LoRA training.
 
