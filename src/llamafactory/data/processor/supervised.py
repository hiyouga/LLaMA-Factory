# Copyright 2025 the LlamaFactory team.
#
# Licensed under the Apache License, Version 2.0 (the "License");
# you may not use this file except in compliance with the License.
# You may obtain a copy of the License at
#
#     http://www.apache.org/licenses/LICENSE-2.0
#
# Unless required by applicable law or agreed to in writing, software
# distributed under the License is distributed on an "AS IS" BASIS,
# WITHOUT WARRANTIES OR CONDITIONS OF ANY KIND, either express or implied.
# See the License for the specific language governing permissions and
# limitations under the License.

from collections import defaultdict
from dataclasses import dataclass
from typing import TYPE_CHECKING, Any, Optional

from ...extras import logging
from ...extras.constants import IGNORE_INDEX
from .processor_utils import DatasetProcessor, greedy_knapsack, infer_seqlen


if TYPE_CHECKING:
    from ..mm_plugin import AudioInput, ImageInput, VideoInput


logger = logging.get_logger(__name__)


@dataclass
class SupervisedDatasetProcessor(DatasetProcessor):
    def _encode_data_example(
        self,
        prompt: list[dict[str, str]],
        response: list[dict[str, str]],
        system: Optional[str],
        tools: Optional[str],
        images: list["ImageInput"],
        videos: list["VideoInput"],
        audios: list["AudioInput"],
    ) -> tuple[list[int], list[int]]:
        messages = self.template.mm_plugin.process_messages(prompt + response, images, videos, audios, self.processor)
        input_ids, labels = self.template.mm_plugin.process_token_ids(
            [], [], images, videos, audios, self.tokenizer, self.processor
        )
        encoded_pairs = self.template.encode_multiturn(self.tokenizer, messages, system, tools)
        total_length = len(input_ids) + (1 if self.template.efficient_eos else 0)
        if self.data_args.mask_history:
            encoded_pairs = encoded_pairs[::-1]  # high priority for last turns

        for turn_idx, (source_ids, target_ids) in enumerate(encoded_pairs):
            if total_length >= self.data_args.cutoff_len:
                break

            source_len, target_len = infer_seqlen(
                len(source_ids), len(target_ids), self.data_args.cutoff_len - total_length
            )
            source_ids = source_ids[:source_len]
            target_ids = target_ids[:target_len]
            total_length += source_len + target_len

            if self.data_args.train_on_prompt:
                source_label = source_ids
            elif self.template.efficient_eos and turn_idx != 0:
                source_label = [self.tokenizer.eos_token_id] + [IGNORE_INDEX] * (source_len - 1)
            else:
                source_label = [IGNORE_INDEX] * source_len

            if self.data_args.mask_history and turn_idx != 0:  # train on the last turn only
                target_label = [IGNORE_INDEX] * target_len
            else:
                target_label = target_ids

            if self.data_args.mask_history:  # reversed sequences
                input_ids = source_ids + target_ids + input_ids
                labels = source_label + target_label + labels
            else:
                input_ids += source_ids + target_ids
                labels += source_label + target_label

        if self.template.efficient_eos:
            input_ids += [self.tokenizer.eos_token_id]
            labels += [self.tokenizer.eos_token_id]

        return input_ids, labels

    def preprocess_dataset(self, examples: dict[str, list[Any]]) -> dict[str, list[Any]]:
        # build inputs with format `<bos> X Y <eos>` and labels with format `<ignore> ... <ignore> Y <eos>`
        # for multiturn examples, we only mask the prompt part in each prompt-response pair.
        model_inputs = defaultdict(list)
        for i in range(len(examples["_prompt"])):
            if len(examples["_prompt"][i]) % 2 != 1 or len(examples["_response"][i]) != 1:
                logger.warning_rank0(
                    "Dropped invalid example: {}".format(examples["_prompt"][i] + examples["_response"][i])
                )
                continue

            input_ids, labels = self._encode_data_example(
                prompt=examples["_prompt"][i],
                response=examples["_response"][i],
                system=examples["_system"][i],
                tools=examples["_tools"][i],
                images=examples["_images"][i] or [],
                videos=examples["_videos"][i] or [],
                audios=examples["_audios"][i] or [],
            )
            model_inputs["input_ids"].append(input_ids)
            model_inputs["attention_mask"].append([1] * len(input_ids))
            model_inputs["position_ids"].append(list(range(len(input_ids))))
            model_inputs["labels"].append(labels)
            model_inputs["images"].append(examples["_images"][i])
            model_inputs["videos"].append(examples["_videos"][i])
            model_inputs["audios"].append(examples["_audios"][i])

        return model_inputs

    def print_data_example(self, example: dict[str, list[int]]) -> None:
        valid_labels = list(filter(lambda x: x != IGNORE_INDEX, example["labels"]))
        print("input_ids:\n{}".format(example["input_ids"]))
        print("inputs:\n{}".format(self.tokenizer.decode(example["input_ids"], skip_special_tokens=False)))
        print("label_ids:\n{}".format(example["labels"]))
        print(f"labels:\n{self.tokenizer.decode(valid_labels, skip_special_tokens=False)}")


@dataclass
class PackedSupervisedDatasetProcessor(SupervisedDatasetProcessor):
    def preprocess_dataset(self, examples: dict[str, list[Any]]) -> dict[str, list[Any]]:
        # TODO: use `position_ids` to achieve packing
        # build inputs with format `<bos> X1 Y1 <eos> <bos> X2 Y2 <eos>`
        # and labels with format `<ignore> ... <ignore> Y1 <eos> <ignore> ... <ignore> Y2 <eos>`
        valid_num = 0
        batch_input_ids, batch_labels, batch_images, batch_videos, batch_audios = [], [], [], [], []
        lengths = []
        length2indexes = defaultdict(list)
        for i in range(len(examples["_prompt"])):
            if len(examples["_prompt"][i]) % 2 != 1 or len(examples["_response"][i]) != 1:
                logger.warning_rank0(
                    "Dropped invalid example: {}".format(examples["_prompt"][i] + examples["_response"][i])
                )
                continue

            input_ids, labels = self._encode_data_example(
                prompt=examples["_prompt"][i],
                response=examples["_response"][i],
                system=examples["_system"][i],
                tools=examples["_tools"][i],
                images=examples["_images"][i] or [],
                videos=examples["_videos"][i] or [],
                audios=examples["_audios"][i] or [],
            )
            length = len(input_ids)
            if length > self.data_args.cutoff_len:
                logger.warning_rank0(f"Dropped lengthy example with length {length} > {self.data_args.cutoff_len}.")
            else:
                lengths.append(length)
                length2indexes[length].append(valid_num)
                batch_input_ids.append(input_ids)
                batch_labels.append(labels)
                batch_images.append(examples["_images"][i] or [])
                batch_videos.append(examples["_videos"][i] or [])
                batch_audios.append(examples["_audios"][i] or [])
                valid_num += 1

        model_inputs = defaultdict(list)
        knapsacks = greedy_knapsack(lengths, self.data_args.cutoff_len)
        for knapsack in knapsacks:
            packed_input_ids, packed_attention_masks, packed_position_ids, packed_labels = [], [], [], []
            packed_images, packed_videos, packed_audios = [], [], []
            for i, length in enumerate(knapsack):
                index = length2indexes[length].pop()
                packed_input_ids += batch_input_ids[index]
                packed_position_ids += list(range(len(batch_input_ids[index])))  # NOTE: pad_to_multiple_of ignore this
                packed_labels += batch_labels[index]
                packed_images += batch_images[index]
                packed_videos += batch_videos[index]
                packed_audios += batch_audios[index]
                if self.data_args.neat_packing:
                    packed_attention_masks += [i + 1] * len(batch_input_ids[index])  # start from 1
                else:
                    packed_attention_masks += [1] * len(batch_input_ids[index])

            if len(packed_input_ids) < self.data_args.cutoff_len + 1:  # avoid flash_attn drops attn mask
                pad_length = self.data_args.cutoff_len - len(packed_input_ids) + 1
                packed_input_ids += [self.tokenizer.pad_token_id] * pad_length
                packed_position_ids += [0] * pad_length
                packed_labels += [IGNORE_INDEX] * pad_length
                if self.data_args.neat_packing:
                    packed_attention_masks += [0] * pad_length
                else:
                    packed_attention_masks += [1] * pad_length  # more efficient flash_attn

            if len(packed_input_ids) != self.data_args.cutoff_len + 1:
                raise ValueError("The length of packed example should be identical to the cutoff length.")

            model_inputs["input_ids"].append(packed_input_ids)
            model_inputs["attention_mask"].append(packed_attention_masks)
<<<<<<< HEAD
            model_inputs["position_ids"].append(packed_position_ids)
=======
            model_inputs["position_ids"].append(list(range(len(input_ids))))
>>>>>>> a4d25a01
            model_inputs["labels"].append(packed_labels)
            model_inputs["images"].append(packed_images or None)
            model_inputs["videos"].append(packed_videos or None)
            model_inputs["audios"].append(packed_audios or None)

        return model_inputs<|MERGE_RESOLUTION|>--- conflicted
+++ resolved
@@ -195,11 +195,7 @@
 
             model_inputs["input_ids"].append(packed_input_ids)
             model_inputs["attention_mask"].append(packed_attention_masks)
-<<<<<<< HEAD
             model_inputs["position_ids"].append(packed_position_ids)
-=======
-            model_inputs["position_ids"].append(list(range(len(input_ids))))
->>>>>>> a4d25a01
             model_inputs["labels"].append(packed_labels)
             model_inputs["images"].append(packed_images or None)
             model_inputs["videos"].append(packed_videos or None)
