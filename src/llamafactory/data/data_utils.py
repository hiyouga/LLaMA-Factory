--- conflicted
+++ resolved
@@ -49,11 +49,7 @@
 def merge_dataset(
     all_datasets: list[Union["Dataset", "IterableDataset"]], data_args: "DataArguments", seed: int
 ) -> Union["Dataset", "IterableDataset"]:
-<<<<<<< HEAD
-    r"""Merges multiple datasets to a unified dataset."""
-=======
     r"""Merge multiple datasets to a unified dataset."""
->>>>>>> 7e0cdb1a
     if len(all_datasets) == 1:
         return all_datasets[0]
 
@@ -78,10 +74,6 @@
         raise ValueError(f"Unknown mixing strategy: {data_args.mix_strategy}.")
 
 
-<<<<<<< HEAD
-def split_dataset(dataset: Union["Dataset", "IterableDataset"], data_args: "DataArguments", seed: int) -> "DatasetDict":
-    r"""Splits the dataset and returns a dataset dict containing train set and validation set.
-=======
 def split_dataset(
     dataset: Optional[Union["Dataset", "IterableDataset"]],
     eval_dataset: Optional[Union["Dataset", "IterableDataset", dict[str, "Dataset"]]],
@@ -89,7 +81,6 @@
     seed: int,
 ) -> "DatasetDict":
     r"""Split the dataset and returns a dataset dict containing train set and validation set.
->>>>>>> 7e0cdb1a
 
     Support both map dataset and iterable dataset.
     """
