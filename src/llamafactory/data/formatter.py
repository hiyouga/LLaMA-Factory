# Copyright 2025 the LlamaFactory team.
#
# Licensed under the Apache License, Version 2.0 (the "License");
# you may not use this file except in compliance with the License.
# You may obtain a copy of the License at
#
#     http://www.apache.org/licenses/LICENSE-2.0
#
# Unless required by applicable law or agreed to in writing, software
# distributed under the License is distributed on an "AS IS" BASIS,
# WITHOUT WARRANTIES OR CONDITIONS OF ANY KIND, either express or implied.
# See the License for the specific language governing permissions and
# limitations under the License.

import json
import re
from abc import ABC, abstractmethod
from dataclasses import dataclass, field
from typing import Optional, Union

from typing_extensions import override

from .data_utils import SLOTS
from .tool_utils import FunctionCall, get_tool_utils


@dataclass
class Formatter(ABC):
    slots: SLOTS = field(default_factory=list)
    tool_format: Optional[str] = None

    @abstractmethod
    def apply(self, **kwargs) -> SLOTS:
        r"""Forms a list of slots according to the inputs to encode."""
        ...

<<<<<<< HEAD
    def extract(self, content: str) -> Union[str, List["FunctionCall"]]:
=======
    def extract(self, content: str) -> Union[str, list["FunctionCall"]]:
>>>>>>> 7e0cdb1a
        r"""Extract a list of tuples from the response message if using tools.

        Each tuple consists of function name and function arguments.
        """
        raise NotImplementedError


@dataclass
class EmptyFormatter(Formatter):
    def __post_init__(self):
        has_placeholder = False
        for slot in filter(lambda s: isinstance(s, str), self.slots):
            if re.search(r"\{\{[a-zA-Z_][a-zA-Z0-9_]*\}\}", slot):
                has_placeholder = True

        if has_placeholder:
            raise ValueError("Empty formatter should not contain any placeholder.")

    @override
    def apply(self, **kwargs) -> SLOTS:
        return self.slots


@dataclass
class StringFormatter(Formatter):
    def __post_init__(self):
        has_placeholder = False
        for slot in filter(lambda s: isinstance(s, str), self.slots):
            if re.search(r"\{\{[a-zA-Z_][a-zA-Z0-9_]*\}\}", slot):
                has_placeholder = True

        if not has_placeholder:
            raise ValueError("A placeholder is required in the string formatter.")

    @override
    def apply(self, **kwargs) -> SLOTS:
        elements = []
        for slot in self.slots:
            if isinstance(slot, str):
                for name, value in kwargs.items():
                    if not isinstance(value, str):
                        raise RuntimeError(f"Expected a string, got {value}")

                    slot = slot.replace("{{" + name + "}}", value, 1)
                elements.append(slot)
            elif isinstance(slot, (dict, set)):
                elements.append(slot)
            else:
                raise RuntimeError(f"Input must be string, set[str] or dict[str, str], got {type(slot)}.")

        return elements


@dataclass
class FunctionFormatter(StringFormatter):
    def __post_init__(self):
        super().__post_init__()
        self.tool_utils = get_tool_utils(self.tool_format)

    @override
    def apply(self, **kwargs) -> SLOTS:
        content: str = kwargs.pop("content")
        regex = re.compile(r"<think>(.*)</think>", re.DOTALL)
        thought = re.search(regex, content)
        if thought:
            content = content.replace(thought.group(0), "")

        functions: list[FunctionCall] = []
        try:
            tool_calls = json.loads(content)
            if not isinstance(tool_calls, list):  # parallel function call
                tool_calls = [tool_calls]

            for tool_call in tool_calls:
                functions.append(
                    FunctionCall(tool_call["name"], json.dumps(tool_call["arguments"], ensure_ascii=False))
                )

        except json.JSONDecodeError:
            raise RuntimeError(f"Invalid JSON format in function message: {str([content])}.")  # flat string

        function_str = self.tool_utils.function_formatter(functions)
        if thought:
            function_str = thought.group(0) + function_str

        return super().apply(content=function_str)


@dataclass
class ToolFormatter(Formatter):
    def __post_init__(self):
        self.tool_utils = get_tool_utils(self.tool_format)

    @override
    def apply(self, **kwargs) -> SLOTS:
        content = kwargs.pop("content")
        try:
            tools = json.loads(content)
            return [self.tool_utils.tool_formatter(tools) if len(tools) != 0 else ""]
        except json.JSONDecodeError:
            raise RuntimeError(f"Invalid JSON format in tool description: {str([content])}.")  # flat string

    @override
    def extract(self, content: str) -> Union[str, list["FunctionCall"]]:
        return self.tool_utils.tool_extractor(content)<|MERGE_RESOLUTION|>--- conflicted
+++ resolved
@@ -34,11 +34,7 @@
         r"""Forms a list of slots according to the inputs to encode."""
         ...
 
-<<<<<<< HEAD
-    def extract(self, content: str) -> Union[str, List["FunctionCall"]]:
-=======
     def extract(self, content: str) -> Union[str, list["FunctionCall"]]:
->>>>>>> 7e0cdb1a
         r"""Extract a list of tuples from the response message if using tools.
 
         Each tuple consists of function name and function arguments.
