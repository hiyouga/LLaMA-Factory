--- conflicted
+++ resolved
@@ -254,9 +254,170 @@
         return {}
 
 
-<<<<<<< HEAD
-=======
-class CpmVPlugin(BasePlugin):
+class LlavaPlugin(BasePlugin):
+    @override
+    def process_messages(
+        self,
+        messages: Sequence[Dict[str, str]],
+        images: Sequence["ImageInput"],
+        videos: Sequence["VideoInput"],
+        processor: Optional["ProcessorMixin"],
+    ) -> List[Dict[str, str]]:
+        self._validate_input(images, videos)
+        num_image_tokens = 0
+        image_seqlen = getattr(processor, "image_seqlen") if self.expand_mm_tokens else 1
+        messages = deepcopy(messages)
+        for message in messages:
+            content = message["content"]
+            while IMAGE_PLACEHOLDER in content:
+                num_image_tokens += 1
+                content = content.replace(IMAGE_PLACEHOLDER, "{{image}}" * image_seqlen, 1)
+
+            message["content"] = content.replace("{{image}}", self.image_token)
+
+        if len(images) != num_image_tokens:
+            raise ValueError(f"The number of images does not match the number of {IMAGE_PLACEHOLDER} tokens.")
+
+        return messages
+
+    @override
+    def get_mm_inputs(
+        self,
+        images: Sequence["ImageInput"],
+        videos: Sequence["VideoInput"],
+        imglens: Sequence[int],
+        vidlens: Sequence[int],
+        batch_ids: Sequence[List[int]],
+        processor: Optional["ProcessorMixin"],
+    ) -> Dict[str, Union[List[int], "torch.Tensor"]]:
+        self._validate_input(images, videos)
+        return self._get_mm_inputs(images, videos, processor)
+
+
+class LlavaNextPlugin(BasePlugin):
+    @override
+    def process_messages(
+        self,
+        messages: Sequence[Dict[str, str]],
+        images: Sequence["ImageInput"],
+        videos: Sequence["VideoInput"],
+        processor: Optional["ProcessorMixin"],
+    ) -> List[Dict[str, str]]:
+        self._validate_input(images, videos)
+        num_image_tokens = 0
+        messages = deepcopy(messages)
+        mm_inputs = self._get_mm_inputs(images, videos, processor)
+        if "image_sizes" in mm_inputs:
+            image_sizes = iter(mm_inputs["image_sizes"])
+
+        if "pixel_values" in mm_inputs:
+            height, width = get_image_size(to_numpy_array(mm_inputs["pixel_values"][0][0]))
+
+        for message in messages:
+            content = message["content"]
+            while IMAGE_PLACEHOLDER in content:
+                if self.expand_mm_tokens:
+                    orig_height, orig_width = next(image_sizes)
+                    image_seqlen = processor._get_number_of_features(orig_height, orig_width, height, width)
+                    if getattr(processor, "vision_feature_select_strategy") == "default":
+                        image_seqlen -= 1
+                else:
+                    image_seqlen = 1
+
+                num_image_tokens += 1
+                content = content.replace(IMAGE_PLACEHOLDER, "{{image}}" * image_seqlen, 1)
+
+            message["content"] = content.replace("{{image}}", self.image_token)
+
+        if len(images) != num_image_tokens:
+            raise ValueError(f"The number of images does not match the number of {IMAGE_PLACEHOLDER} tokens.")
+
+        return messages
+
+    @override
+    def get_mm_inputs(
+        self,
+        images: Sequence["ImageInput"],
+        videos: Sequence["VideoInput"],
+        imglens: Sequence[int],
+        vidlens: Sequence[int],
+        batch_ids: Sequence[List[int]],
+        processor: Optional["ProcessorMixin"],
+    ) -> Dict[str, Union[List[int], "torch.Tensor"]]:
+        self._validate_input(images, videos)
+        return self._get_mm_inputs(images, videos, processor)
+
+
+class LlavaNextVideoPlugin(BasePlugin):
+    @override
+    def process_messages(
+        self,
+        messages: Sequence[Dict[str, str]],
+        images: Sequence["ImageInput"],
+        videos: Sequence["VideoInput"],
+        processor: Optional["ProcessorMixin"],
+    ) -> List[Dict[str, str]]:
+        self._validate_input(images, videos)
+        num_image_tokens, num_video_tokens = 0, 0
+        messages = deepcopy(messages)
+        mm_inputs = self._get_mm_inputs(images, videos, processor)
+        if "pixel_values" in mm_inputs:
+            image_sizes = iter(mm_inputs["image_sizes"])
+            height, width = get_image_size(to_numpy_array(mm_inputs["pixel_values"][0][0]))
+            for message in messages:
+                content = message["content"]
+                while IMAGE_PLACEHOLDER in content:
+                    if self.expand_mm_tokens:
+                        orig_height, orig_width = next(image_sizes)
+                        image_seqlen = processor._get_number_of_features(orig_height, orig_width, height, width)
+                        if getattr(processor, "vision_feature_select_strategy") == "default":
+                            image_seqlen -= 1
+                    else:
+                        image_seqlen = 1
+
+                    num_image_tokens += 1
+                    content = content.replace(IMAGE_PLACEHOLDER, "{{image}}" * image_seqlen, 1)
+
+                message["content"] = content.replace("{{image}}", self.image_token)
+
+        if "pixel_values_videos" in mm_inputs:
+            pixel_values_video = to_numpy_array(mm_inputs.get("pixel_values_videos")[0])
+            height, width = get_image_size(pixel_values_video[0])
+            num_frames = pixel_values_video.shape[0]  # frame dim is always after batch dim
+            image_seqlen = (height // processor.patch_size) * (width // processor.patch_size)
+            video_seqlen = image_seqlen // 4 * num_frames  # divide by 4 needed for avg pooling layer
+            video_seqlen = video_seqlen if self.expand_mm_tokens else 1
+            for message in messages:
+                content = message["content"]
+                while VIDEO_PLACEHOLDER in content:
+                    num_video_tokens += 1
+                    content = content.replace(VIDEO_PLACEHOLDER, "{{video}}" * video_seqlen, 1)
+
+                message["content"] = content.replace("{{video}}", self.video_token)
+
+        if len(images) != num_image_tokens:
+            raise ValueError(f"The number of images does not match the number of {IMAGE_PLACEHOLDER} tokens.")
+
+        if len(videos) != num_video_tokens:
+            raise ValueError(f"The number of videos does not match the number of {VIDEO_PLACEHOLDER} tokens.")
+
+        return messages
+
+    @override
+    def get_mm_inputs(
+        self,
+        images: Sequence["ImageInput"],
+        videos: Sequence["VideoInput"],
+        imglens: Sequence[int],
+        vidlens: Sequence[int],
+        batch_ids: Sequence[List[int]],
+        processor: Optional["ProcessorMixin"],
+    ) -> Dict[str, Union[List[int], "torch.Tensor"]]:
+        self._validate_input(images, videos)
+        return self._get_mm_inputs(images, videos, processor)
+
+
+class MiniCPMVPlugin(BasePlugin):
     @override
     def process_messages(
         self,
@@ -410,324 +571,6 @@
         return mm_inputs
 
 
->>>>>>> 03de5ac9
-class LlavaPlugin(BasePlugin):
-    @override
-    def process_messages(
-        self,
-        messages: Sequence[Dict[str, str]],
-        images: Sequence["ImageInput"],
-        videos: Sequence["VideoInput"],
-        processor: Optional["ProcessorMixin"],
-    ) -> List[Dict[str, str]]:
-        self._validate_input(images, videos)
-        num_image_tokens = 0
-        image_seqlen = getattr(processor, "image_seqlen") if self.expand_mm_tokens else 1
-        messages = deepcopy(messages)
-        for message in messages:
-            content = message["content"]
-            while IMAGE_PLACEHOLDER in content:
-                num_image_tokens += 1
-                content = content.replace(IMAGE_PLACEHOLDER, "{{image}}" * image_seqlen, 1)
-
-            message["content"] = content.replace("{{image}}", self.image_token)
-
-        if len(images) != num_image_tokens:
-            raise ValueError(f"The number of images does not match the number of {IMAGE_PLACEHOLDER} tokens.")
-
-        return messages
-
-    @override
-    def get_mm_inputs(
-        self,
-        images: Sequence["ImageInput"],
-        videos: Sequence["VideoInput"],
-        imglens: Sequence[int],
-        vidlens: Sequence[int],
-        batch_ids: Sequence[List[int]],
-        processor: Optional["ProcessorMixin"],
-    ) -> Dict[str, Union[List[int], "torch.Tensor"]]:
-        self._validate_input(images, videos)
-        return self._get_mm_inputs(images, videos, processor)
-
-
-class LlavaNextPlugin(BasePlugin):
-    @override
-    def process_messages(
-        self,
-        messages: Sequence[Dict[str, str]],
-        images: Sequence["ImageInput"],
-        videos: Sequence["VideoInput"],
-        processor: Optional["ProcessorMixin"],
-    ) -> List[Dict[str, str]]:
-        self._validate_input(images, videos)
-        num_image_tokens = 0
-        messages = deepcopy(messages)
-        mm_inputs = self._get_mm_inputs(images, videos, processor)
-        if "image_sizes" in mm_inputs:
-            image_sizes = iter(mm_inputs["image_sizes"])
-
-        if "pixel_values" in mm_inputs:
-            height, width = get_image_size(to_numpy_array(mm_inputs["pixel_values"][0][0]))
-
-        for message in messages:
-            content = message["content"]
-            while IMAGE_PLACEHOLDER in content:
-                if self.expand_mm_tokens:
-                    orig_height, orig_width = next(image_sizes)
-                    image_seqlen = processor._get_number_of_features(orig_height, orig_width, height, width)
-                    if getattr(processor, "vision_feature_select_strategy") == "default":
-                        image_seqlen -= 1
-                else:
-                    image_seqlen = 1
-
-                num_image_tokens += 1
-                content = content.replace(IMAGE_PLACEHOLDER, "{{image}}" * image_seqlen, 1)
-
-            message["content"] = content.replace("{{image}}", self.image_token)
-
-        if len(images) != num_image_tokens:
-            raise ValueError(f"The number of images does not match the number of {IMAGE_PLACEHOLDER} tokens.")
-
-        return messages
-
-    @override
-    def get_mm_inputs(
-        self,
-        images: Sequence["ImageInput"],
-        videos: Sequence["VideoInput"],
-        imglens: Sequence[int],
-        vidlens: Sequence[int],
-        batch_ids: Sequence[List[int]],
-        processor: Optional["ProcessorMixin"],
-    ) -> Dict[str, Union[List[int], "torch.Tensor"]]:
-        self._validate_input(images, videos)
-        return self._get_mm_inputs(images, videos, processor)
-
-
-class LlavaNextVideoPlugin(BasePlugin):
-    @override
-    def process_messages(
-        self,
-        messages: Sequence[Dict[str, str]],
-        images: Sequence["ImageInput"],
-        videos: Sequence["VideoInput"],
-        processor: Optional["ProcessorMixin"],
-    ) -> List[Dict[str, str]]:
-        self._validate_input(images, videos)
-        num_image_tokens, num_video_tokens = 0, 0
-        messages = deepcopy(messages)
-        mm_inputs = self._get_mm_inputs(images, videos, processor)
-        if "pixel_values" in mm_inputs:
-            image_sizes = iter(mm_inputs["image_sizes"])
-            height, width = get_image_size(to_numpy_array(mm_inputs["pixel_values"][0][0]))
-            for message in messages:
-                content = message["content"]
-                while IMAGE_PLACEHOLDER in content:
-                    if self.expand_mm_tokens:
-                        orig_height, orig_width = next(image_sizes)
-                        image_seqlen = processor._get_number_of_features(orig_height, orig_width, height, width)
-                        if getattr(processor, "vision_feature_select_strategy") == "default":
-                            image_seqlen -= 1
-                    else:
-                        image_seqlen = 1
-
-                    num_image_tokens += 1
-                    content = content.replace(IMAGE_PLACEHOLDER, "{{image}}" * image_seqlen, 1)
-
-                message["content"] = content.replace("{{image}}", self.image_token)
-
-        if "pixel_values_videos" in mm_inputs:
-            pixel_values_video = to_numpy_array(mm_inputs.get("pixel_values_videos")[0])
-            height, width = get_image_size(pixel_values_video[0])
-            num_frames = pixel_values_video.shape[0]  # frame dim is always after batch dim
-            image_seqlen = (height // processor.patch_size) * (width // processor.patch_size)
-            video_seqlen = image_seqlen // 4 * num_frames  # divide by 4 needed for avg pooling layer
-            video_seqlen = video_seqlen if self.expand_mm_tokens else 1
-            for message in messages:
-                content = message["content"]
-                while VIDEO_PLACEHOLDER in content:
-                    num_video_tokens += 1
-                    content = content.replace(VIDEO_PLACEHOLDER, "{{video}}" * video_seqlen, 1)
-
-                message["content"] = content.replace("{{video}}", self.video_token)
-
-        if len(images) != num_image_tokens:
-            raise ValueError(f"The number of images does not match the number of {IMAGE_PLACEHOLDER} tokens.")
-
-        if len(videos) != num_video_tokens:
-            raise ValueError(f"The number of videos does not match the number of {VIDEO_PLACEHOLDER} tokens.")
-
-        return messages
-
-    @override
-    def get_mm_inputs(
-        self,
-        images: Sequence["ImageInput"],
-        videos: Sequence["VideoInput"],
-        imglens: Sequence[int],
-        vidlens: Sequence[int],
-        batch_ids: Sequence[List[int]],
-        processor: Optional["ProcessorMixin"],
-    ) -> Dict[str, Union[List[int], "torch.Tensor"]]:
-        self._validate_input(images, videos)
-        return self._get_mm_inputs(images, videos, processor)
-
-
-class MiniCPMVPlugin(BasePlugin):
-    @override
-    def process_messages(
-        self,
-        messages: Sequence[Dict[str, str]],
-        images: Sequence["ImageInput"],
-        videos: Sequence["VideoInput"],
-        processor: Optional["ProcessorMixin"],
-    ) -> List[Dict[str, str]]:
-        self._validate_input(images, videos)
-        num_image_tokens = 0
-        num_video_tokens = 0
-        messages = deepcopy(messages)
-        image_processor: "BaseImageProcessor" = getattr(processor, "image_processor")
-        mm_inputs = {}
-
-        if len(videos) != 0:
-            assert len(images) == 0, "Only support video and image sft seperately"
-            max_slice_nums = 2
-            use_image_id = False
-            mm_inputs = self._get_mm_inputs([], videos, processor)
-        else:
-            max_slice_nums = image_processor.max_slice_nums
-            use_image_id = image_processor.use_image_id
-
-        for message in messages:
-            content = message["content"]
-            while IMAGE_PLACEHOLDER in content:
-                num_image_tokens += 1
-                content = content.replace(IMAGE_PLACEHOLDER, "{{image}}", 1)
-
-            while VIDEO_PLACEHOLDER in content:
-                num_video_tokens += 1
-                content = content.replace(
-                    VIDEO_PLACEHOLDER, "{{image}}" * len(mm_inputs["pixel_values"][num_video_tokens - 1]), 1
-                )
-
-            message["content"] = content.replace("{{image}}", "(<image>./</image>)")
-
-        if num_image_tokens > 0:
-            mm_inputs = self._get_mm_inputs(images, [], processor)
-
-        if mm_inputs:
-            pattern = "(<image>./</image>)"
-            image_sizes = mm_inputs["image_sizes"]
-
-            for index, message in enumerate(messages):
-                text = message["content"]
-                image_tags = re.findall(pattern, text)
-                text_chunks = text.split(pattern)
-                final_text = ""
-                for i in range(len(image_tags)):
-                    final_text = (
-                        final_text
-                        + text_chunks[i]
-                        + image_processor.get_slice_image_placeholder(
-                            image_sizes[0][i],
-                            i,
-                            max_slice_nums,
-                            use_image_id,
-                        )
-                    )
-                final_text += text_chunks[-1]
-                messages[index]["content"] = final_text
-
-        if len(images) != num_image_tokens:
-            raise ValueError(f"The number of images does not match the number of {IMAGE_PLACEHOLDER} tokens.")
-
-        if len(videos) != num_video_tokens:
-            raise ValueError(f"The number of videos does not match the number of {VIDEO_PLACEHOLDER} tokens.")
-
-        return messages
-
-    @override
-    def _get_mm_inputs(
-        self,
-        images: Sequence["ImageInput"],
-        videos: Sequence["VideoInput"],
-        processor: "ProcessorMixin",
-        **kwargs,
-    ) -> Dict[str, "torch.Tensor"]:
-        image_processor: "BaseImageProcessor" = getattr(processor, "image_processor")
-
-        mm_inputs = {}
-
-        if len(images) != 0:
-            images = self._regularize_images(
-                images,
-                image_resolution=getattr(processor, "image_resolution", 512 * 512),
-            )
-            if "valid_image_nums_ls" in kwargs:
-                valid_image_nums_ls = kwargs["valid_image_nums_ls"]
-                new_images = []
-                idx = 0
-                for valid_image_nums in valid_image_nums_ls:
-                    new_images.append(images[idx : idx + valid_image_nums])
-                    idx += valid_image_nums
-                images = new_images
-
-            image_inputs = image_processor(
-                images, do_pad=True, max_slice_nums=image_processor.max_slice_nums, return_tensors="pt"
-            )
-            mm_inputs.update(image_inputs)
-
-        if len(videos) != 0:
-            videos = self._regularize_videos(
-                videos,
-                image_resolution=getattr(processor, "video_resolution", 128 * 128),
-                video_fps=getattr(processor, "video_fps", 2.0),
-                video_maxlen=getattr(processor, "video_maxlen", 64),
-            )
-            video_inputs = image_processor(videos, do_pad=True, max_slice_nums=2, return_tensors="pt")
-            mm_inputs.update(video_inputs)
-
-        return mm_inputs
-
-    @override
-    def get_mm_inputs(
-        self,
-        images: Sequence["ImageInput"],
-        videos: Sequence["VideoInput"],
-        imglens: Sequence[int],
-        vidlens: Sequence[int],
-        batch_ids: Sequence[List[int]],
-        processor: Optional["ProcessorMixin"],
-    ) -> Dict[str, Union[List[int], "torch.Tensor"]]:
-        self._validate_input(images, videos)
-        image_bounds_list = []
-        valid_image_nums_ls = []
-
-        for input_ids in batch_ids:
-            input_ids_ = torch.tensor(input_ids)
-            start_cond = (input_ids_ == processor.tokenizer.im_start_id) | (
-                input_ids_ == processor.tokenizer.slice_start_id
-            )
-            end_cond = (input_ids_ == processor.tokenizer.im_end_id) | (input_ids_ == processor.tokenizer.slice_end_id)
-            image_start_tokens = torch.where(start_cond)[0]
-            image_start_tokens += 1
-            image_end_tokens = torch.where(end_cond)[0]
-            valid_image_nums = max(len(image_start_tokens), len(image_end_tokens))
-            valid_image_nums_ls.append(valid_image_nums)
-            image_bounds = torch.hstack(
-                [
-                    image_start_tokens[:valid_image_nums].unsqueeze(-1),
-                    image_end_tokens[:valid_image_nums].unsqueeze(-1),
-                ]
-            )
-            image_bounds_list.append(image_bounds)
-
-        mm_inputs = self._get_mm_inputs(images, videos, processor, valid_image_nums_ls=valid_image_nums_ls)
-        mm_inputs.update({"image_bound": image_bounds_list})
-        return mm_inputs
-
-
 class PaliGemmaPlugin(BasePlugin):
     @override
     def process_messages(
@@ -1106,14 +949,10 @@
 
 PLUGINS = {
     "base": BasePlugin,
-<<<<<<< HEAD
-    "minicpm_v": MiniCPMVPlugin,
-=======
-    "cpm_v": CpmVPlugin,
->>>>>>> 03de5ac9
     "llava": LlavaPlugin,
     "llava_next": LlavaNextPlugin,
     "llava_next_video": LlavaNextVideoPlugin,
+    "minicpm_v": MiniCPMVPlugin,
     "paligemma": PaliGemmaPlugin,
     "pixtral": PixtralPlugin,
     "qwen2_vl": Qwen2vlPlugin,
