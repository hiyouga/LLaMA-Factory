import math
import re
from copy import deepcopy
from io import BytesIO
from typing import TYPE_CHECKING, Dict, List, Optional, Sequence, Tuple, TypedDict, Union

import numpy as np
import torch
from transformers.image_utils import get_image_size, to_numpy_array
from typing_extensions import override

from ..extras.constants import AUDIO_PLACEHOLDER, IGNORE_INDEX, IMAGE_PLACEHOLDER, VIDEO_PLACEHOLDER
from ..extras.packages import (
    is_librosa_available,
    is_pillow_available,
    is_pyav_available,
    is_transformers_version_greater_than,
)


if is_librosa_available():
    import librosa


if is_pillow_available():
    from PIL import Image
    from PIL.Image import Image as ImageObject


if is_pyav_available():
    import av


if is_transformers_version_greater_than("4.45.0"):
    from transformers.models.mllama.processing_mllama import (
        convert_sparse_cross_attention_mask_to_dense,
        get_cross_attention_token_mask,
    )


if TYPE_CHECKING:
    from av.stream import Stream
    from transformers import PreTrainedTokenizer, ProcessorMixin
    from transformers.image_processing_utils import BaseImageProcessor

    class EncodedImage(TypedDict):
        path: Optional[str]
        bytes: Optional[bytes]

    ImageInput = Union[str, bytes, EncodedImage, ImageObject]
    VideoInput = str
    AudioInput = str


def _get_paligemma_token_type_ids(
    imglens: Sequence[int], seqlens: Sequence[int], processor: "ProcessorMixin"
) -> List[List[int]]:
    r"""
    Gets paligemma token type ids for computing loss.

    Returns:
        batch_token_type_ids: shape (batch_size, sequence_length)
    """
    batch_token_type_ids = []
    for imglen, seqlen in zip(imglens, seqlens):
        image_seqlen = imglen * getattr(processor, "image_seqlen")
        batch_token_type_ids.append([0] * image_seqlen + [1] * (seqlen - image_seqlen))

    return batch_token_type_ids


class BasePlugin:
    def __init__(self, image_token: Optional[str], video_token: Optional[str], audio_token: Optional[str]) -> None:
        self.image_token = image_token
        self.video_token = video_token
        self.audio_token = audio_token
        self.expand_mm_tokens = True

    def _validate_input(
        self,
        images: Sequence["ImageInput"],
        videos: Sequence["VideoInput"],
        audios: Sequence["AudioInput"],
    ) -> None:
        r"""
        Validates if this model accepts the input modalities.
        """
        if len(images) != 0 and self.image_token is None:
            raise ValueError(
                "This model does not support image input. Please check whether the correct `template` is used."
            )

        if len(videos) != 0 and self.video_token is None:
            raise ValueError(
                "This model does not support video input. Please check whether the correct `template` is used."
            )

        if len(audios) != 0 and self.audio_token is None:
            raise ValueError(
                "This model does not support audio input. Please check whether the correct `template` is used."
            )

    def _preprocess_image(self, image: "ImageObject", **kwargs) -> "ImageObject":
        r"""
        Pre-processes a single image.
        """
        image_resolution: int = kwargs.get("image_resolution")
        if (image.width * image.height) > image_resolution:
            resize_factor = math.sqrt(image_resolution / (image.width * image.height))
            width, height = int(image.width * resize_factor), int(image.height * resize_factor)
            image = image.resize((width, height), resample=Image.Resampling.NEAREST)

        if image.mode != "RGB":
            image = image.convert("RGB")

        return image

    def _get_video_sample_frames(self, video_stream: "Stream", **kwargs) -> int:
        r"""
        Computes video sample frames according to fps.
        """
        video_fps: float = kwargs.get("video_fps")
        video_maxlen: int = kwargs.get("video_maxlen")
        total_frames = video_stream.frames
        sample_frames = float(video_stream.duration * video_stream.time_base) * video_fps
        sample_frames = min(total_frames, video_maxlen, sample_frames)
        return math.floor(sample_frames)

    def _regularize_images(self, images: Sequence["ImageInput"], **kwargs) -> List["ImageObject"]:
        r"""
        Regularizes images to avoid error. Including reading and pre-processing.
        """
        results = []
        for image in images:
            if isinstance(image, str):
                image = Image.open(image)
            elif isinstance(image, bytes):
                image = Image.open(BytesIO(image))
            elif isinstance(image, dict):
                if image["bytes"] is not None:
                    image = Image.open(BytesIO(image["bytes"]))
                else:
                    image = Image.open(image["path"])

            if not isinstance(image, ImageObject):
                raise ValueError(f"Expect input is a list of Images, but got {type(image)}.")

            results.append(self._preprocess_image(image, **kwargs))

        return results

    def _regularize_videos(self, videos: Sequence["VideoInput"], **kwargs) -> List[List["ImageObject"]]:
        r"""
        Regularizes videos to avoid error. Including reading, resizing and converting.
        """
        results = []
        for video in videos:
            container = av.open(video, "r")
            video_stream = next(stream for stream in container.streams if stream.type == "video")
            total_frames = video_stream.frames
            sample_frames = self._get_video_sample_frames(video_stream, **kwargs)
            sample_indices = np.linspace(0, total_frames - 1, sample_frames).astype(np.int32)
            frames: List["ImageObject"] = []
            container.seek(0)
            for frame_idx, frame in enumerate(container.decode(video_stream)):
                if frame_idx in sample_indices:
                    frames.append(frame.to_image())

            frames = self._regularize_images(frames, **kwargs)
            results.append(frames)

        return results

    def _get_audio_inputs(
        self,
        audios: Sequence["AudioInput"],
        processor: "ProcessorMixin",
    ) -> Dict[str, "torch.Tensor"]:
        raise NotImplementedError

    def _get_mm_inputs(
        self,
        images: Sequence["ImageInput"],
        videos: Sequence["VideoInput"],
        processor: "ProcessorMixin",
    ) -> Dict[str, "torch.Tensor"]:
        r"""
        Processes visual inputs.

        Returns: (llava and paligemma)
            pixel_values: tensor with shape (B, C, H, W)

        Returns: (qwen2-vl)
            pixel_values: tensor with shape (num_patches, patch_dim)
            image_grid_thw: tensor with shape (num_images, 3), where the three numbers are time, width, height

        It holds num_patches == torch.prod(image_grid_thw)
        """
        image_processor: "BaseImageProcessor" = getattr(processor, "image_processor")
        video_processor: "BaseImageProcessor" = getattr(processor, "video_processor", image_processor)
        input_dict = {"images": None}  # default key
        if len(images) != 0:
            images = self._regularize_images(
                images,
                image_resolution=getattr(processor, "image_resolution", 768 * 768),
            )
            input_dict["images"] = images

        if len(videos) != 0:
            videos = self._regularize_videos(
                videos,
                image_resolution=getattr(processor, "video_resolution", 256 * 256),
                video_fps=getattr(processor, "video_fps", 2.0),
                video_maxlen=getattr(processor, "video_maxlen", 128),
            )
            input_dict["videos"] = videos

        mm_inputs = {}
        if image_processor != video_processor:
            if input_dict.get("images") is not None:
                mm_inputs.update(image_processor(input_dict["images"], return_tensors="pt"))
            if input_dict.get("videos") is not None:
                mm_inputs.update(video_processor(input_dict["videos"], return_tensors="pt"))
        elif input_dict.get("images") is not None or input_dict.get("videos") is not None:  # same processor (qwen2-vl)
            mm_inputs.update(image_processor(**input_dict, return_tensors="pt"))

        return mm_inputs

    def process_messages(
        self,
        messages: Sequence[Dict[str, str]],
        images: Sequence["ImageInput"],
        videos: Sequence["VideoInput"],
        audios: Sequence["AudioInput"],
        processor: Optional["ProcessorMixin"],
    ) -> List[Dict[str, str]]:
        r"""
        Pre-processes input messages before tokenization for VLMs.
        """
        self._validate_input(images, videos, audios)
        return messages

    def process_token_ids(
        self,
        input_ids: List[int],
        labels: Optional[List[int]],
        images: Sequence["ImageInput"],
        videos: Sequence["VideoInput"],
        audios: Sequence["AudioInput"],
        tokenizer: "PreTrainedTokenizer",
        processor: Optional["ProcessorMixin"],
    ) -> Tuple[List[int], Optional[List[int]]]:
        r"""
        Pre-processes token ids after tokenization for VLMs.
        """
        self._validate_input(images, videos, audios)
        return input_ids, labels

    def get_mm_inputs(
        self,
        images: Sequence["ImageInput"],
        videos: Sequence["VideoInput"],
        audios: Sequence["AudioInput"],
        imglens: Sequence[int],
        vidlens: Sequence[int],
        audiolens: Sequence[int],
        batch_ids: Sequence[List[int]],
        processor: Optional["ProcessorMixin"],
    ) -> Dict[str, Union[List[int], "torch.Tensor"]]:
        r"""
        Builds batched multimodal inputs for VLMs.

        Arguments:
            images: a list of image inputs, shape (num_images,)
            videos: a list of video inputs, shape (num_videos,)
            imglens: number of images in each sample, shape (batch_size,)
            vidlens: number of videos in each sample, shape (batch_size,)
            batch_ids: token ids of input samples, shape (batch_size, seq_len)
            processor: a processor for pre-processing images and videos
        """
        self._validate_input(images, videos, audios)
        return {}


class LlavaPlugin(BasePlugin):
    @override
    def process_messages(
        self,
        messages: Sequence[Dict[str, str]],
        images: Sequence["ImageInput"],
        videos: Sequence["VideoInput"],
        audios: Sequence["AudioInput"],
        processor: Optional["ProcessorMixin"],
    ) -> List[Dict[str, str]]:
        self._validate_input(images, videos, audios)
        num_image_tokens = 0
        image_seqlen = getattr(processor, "image_seqlen") if self.expand_mm_tokens else 1
        messages = deepcopy(messages)
        for message in messages:
            content = message["content"]
            while IMAGE_PLACEHOLDER in content:
                content = content.replace(IMAGE_PLACEHOLDER, "{{image}}" * image_seqlen, 1)
                num_image_tokens += 1

            message["content"] = content.replace("{{image}}", self.image_token)

        if len(images) != num_image_tokens:
            raise ValueError(f"The number of images does not match the number of {IMAGE_PLACEHOLDER} tokens.")

        return messages

    @override
    def get_mm_inputs(
        self,
        images: Sequence["ImageInput"],
        videos: Sequence["VideoInput"],
        audios: Sequence["AudioInput"],
        imglens: Sequence[int],
        vidlens: Sequence[int],
        audiolens: Sequence[int],
        batch_ids: Sequence[List[int]],
        processor: Optional["ProcessorMixin"],
    ) -> Dict[str, Union[List[int], "torch.Tensor"]]:
        self._validate_input(images, videos, audios)
        return self._get_mm_inputs(images, videos, processor)


class LlavaNextPlugin(BasePlugin):
    @override
    def process_messages(
        self,
        messages: Sequence[Dict[str, str]],
        images: Sequence["ImageInput"],
        videos: Sequence["VideoInput"],
        audios: Sequence["AudioInput"],
        processor: Optional["ProcessorMixin"],
    ) -> List[Dict[str, str]]:
        self._validate_input(images, videos, audios)
        num_image_tokens = 0
        messages = deepcopy(messages)
        mm_inputs = self._get_mm_inputs(images, videos, processor)
        if "image_sizes" in mm_inputs:
            image_sizes = iter(mm_inputs["image_sizes"])

        if "pixel_values" in mm_inputs:
            height, width = get_image_size(to_numpy_array(mm_inputs["pixel_values"][0][0]))

        for message in messages:
            content = message["content"]
            while IMAGE_PLACEHOLDER in content:
                if self.expand_mm_tokens:
                    orig_height, orig_width = next(image_sizes)
                    image_seqlen = processor._get_number_of_features(orig_height, orig_width, height, width)
                    if getattr(processor, "vision_feature_select_strategy", "default") == "default":
                        image_seqlen -= 1
                else:
                    image_seqlen = 1

                content = content.replace(IMAGE_PLACEHOLDER, "{{image}}" * image_seqlen, 1)
                num_image_tokens += 1

            message["content"] = content.replace("{{image}}", self.image_token)

        if len(images) != num_image_tokens:
            raise ValueError(f"The number of images does not match the number of {IMAGE_PLACEHOLDER} tokens.")

        return messages

    @override
    def get_mm_inputs(
        self,
        images: Sequence["ImageInput"],
        videos: Sequence["VideoInput"],
        audios: Sequence["AudioInput"],
        imglens: Sequence[int],
        vidlens: Sequence[int],
        audiolens: Sequence[int],
        batch_ids: Sequence[List[int]],
        processor: Optional["ProcessorMixin"],
    ) -> Dict[str, Union[List[int], "torch.Tensor"]]:
        self._validate_input(images, videos, audios)
        return self._get_mm_inputs(images, videos, processor)


class LlavaNextVideoPlugin(BasePlugin):
    @override
    def process_messages(
        self,
        messages: Sequence[Dict[str, str]],
        images: Sequence["ImageInput"],
        videos: Sequence["VideoInput"],
        audios: Sequence["AudioInput"],
        processor: Optional["ProcessorMixin"],
    ) -> List[Dict[str, str]]:
        self._validate_input(images, videos, audios)
        num_image_tokens, num_video_tokens = 0, 0
        messages = deepcopy(messages)
        mm_inputs = self._get_mm_inputs(images, videos, processor)
        if "pixel_values" in mm_inputs:
            image_sizes = iter(mm_inputs["image_sizes"])
            height, width = get_image_size(to_numpy_array(mm_inputs["pixel_values"][0][0]))
            for message in messages:
                content = message["content"]
                while IMAGE_PLACEHOLDER in content:
                    if self.expand_mm_tokens:
                        orig_height, orig_width = next(image_sizes)
                        image_seqlen = processor._get_number_of_features(orig_height, orig_width, height, width)
                        if getattr(processor, "vision_feature_select_strategy", "default") == "default":
                            image_seqlen -= 1
                    else:
                        image_seqlen = 1

                    content = content.replace(IMAGE_PLACEHOLDER, "{{image}}" * image_seqlen, 1)
                    num_image_tokens += 1

                message["content"] = content.replace("{{image}}", self.image_token)

        if "pixel_values_videos" in mm_inputs:
            pixel_values_video = to_numpy_array(mm_inputs.get("pixel_values_videos")[0])
            height, width = get_image_size(pixel_values_video[0])
            num_frames = pixel_values_video.shape[0]  # frame dim is always after batch dim
            image_seqlen = (height // processor.patch_size) * (width // processor.patch_size)
            video_seqlen = image_seqlen // 4 * num_frames  # divide by 4 needed for avg pooling layer
            video_seqlen = video_seqlen if self.expand_mm_tokens else 1
            for message in messages:
                content = message["content"]
                while VIDEO_PLACEHOLDER in content:
                    num_video_tokens += 1
                    content = content.replace(VIDEO_PLACEHOLDER, "{{video}}" * video_seqlen, 1)

                message["content"] = content.replace("{{video}}", self.video_token)

        if len(images) != num_image_tokens:
            raise ValueError(f"The number of images does not match the number of {IMAGE_PLACEHOLDER} tokens.")

        if len(videos) != num_video_tokens:
            raise ValueError(f"The number of videos does not match the number of {VIDEO_PLACEHOLDER} tokens.")

        return messages

    @override
    def get_mm_inputs(
        self,
        images: Sequence["ImageInput"],
        videos: Sequence["VideoInput"],
        audios: Sequence["AudioInput"],
        imglens: Sequence[int],
        vidlens: Sequence[int],
        audiolens: Sequence[int],
        batch_ids: Sequence[List[int]],
        processor: Optional["ProcessorMixin"],
    ) -> Dict[str, Union[List[int], "torch.Tensor"]]:
        self._validate_input(images, videos, audios)
        return self._get_mm_inputs(images, videos, processor)


class MiniCPMVPlugin(BasePlugin):
    @override
    def process_messages(
        self,
        messages: Sequence[Dict[str, str]],
        images: Sequence["ImageInput"],
        videos: Sequence["VideoInput"],
        audios: Sequence["AudioInput"],
        processor: Optional["ProcessorMixin"],
    ) -> List[Dict[str, str]]:
        self._validate_input(images, videos, audios)
        num_image_tokens = 0
        num_video_tokens = 0
        num_audio_tokens = 0
        messages = deepcopy(messages)
        image_processor: "BaseImageProcessor" = getattr(processor, "image_processor")
        mm_inputs = {}
        audio_inputs = {}
        audio_parts = []
        if len(images) != 0 and len(videos) != 0:
            raise ValueError("MiniCPM-V model does not support input images and videos at the same time.")

        if len(videos) != 0:
            max_slice_nums = 2
            use_image_id = False
            mm_inputs = self._get_mm_inputs([], videos, processor)
        else:
            max_slice_nums = image_processor.max_slice_nums
            use_image_id = image_processor.use_image_id

        for i, message in enumerate(messages):
            content = message["content"]
            while IMAGE_PLACEHOLDER in content:
                content = content.replace(IMAGE_PLACEHOLDER, "{{image}}", 1)
                num_image_tokens += 1

            while VIDEO_PLACEHOLDER in content:
                video_seqlen = len(mm_inputs["pixel_values"][num_video_tokens]) if self.expand_mm_tokens else 1
                content = content.replace(VIDEO_PLACEHOLDER, "{{image}}" * video_seqlen, 1)
                num_video_tokens += 1

            while AUDIO_PLACEHOLDER in content:
                audio_parts.append(i)
                content = content.replace(AUDIO_PLACEHOLDER, "{{audio}}", 1)
                num_audio_tokens += 1

            message["content"] = content.replace("{{image}}", "(<image>./</image>)").replace(
                "{{audio}}", "(<audio>./</audio>)"
            )

        if num_image_tokens > 0:
            mm_inputs = self._get_mm_inputs(images, [], processor)

        if num_audio_tokens > 0:
            audio_parts_ls = [audio_parts]
            audio_inputs = self._get_audio_inputs(audios, processor, audio_parts_ls=audio_parts_ls, ret_phs=True)

        if mm_inputs:
            pattern = "(<image>./</image>)"
            image_sizes = mm_inputs["image_sizes"]

            for index, message in enumerate(messages):
                text = message["content"]
                image_tags = re.findall(pattern, text)
                text_chunks = text.split(pattern)
                final_text = ""
                for i in range(len(image_tags)):
                    final_text = (
                        final_text
                        + text_chunks[i]
                        + image_processor.get_slice_image_placeholder(
                            image_sizes[0][i], i, max_slice_nums, use_image_id
                        )
                    )

                final_text += text_chunks[-1]
                messages[index]["content"] = final_text

        if audio_inputs:
            pattern = "(<audio>./</audio>)"

            for index, message in enumerate(messages):
                text = message["content"]
                audio_tags = re.findall(pattern, text)
                text_chunks = text.split(pattern)
                final_text = ""
                for i in range(len(audio_tags)):
                    audio_placeholder = audio_inputs["audio_phs"][0][i]
                    final_text = final_text + text_chunks[i] + audio_placeholder

                final_text += text_chunks[-1]
                messages[index]["content"] = final_text

        if len(images) != num_image_tokens:
            raise ValueError(f"The number of images does not match the number of {IMAGE_PLACEHOLDER} tokens.")

        if len(videos) != num_video_tokens:
            raise ValueError(f"The number of videos does not match the number of {VIDEO_PLACEHOLDER} tokens.")

        if len(audios) != num_audio_tokens:
            raise ValueError(f"The number of audios does not match the number of {AUDIO_PLACEHOLDER} tokens.")

        return messages

    @override
    def _get_audio_inputs(
        self,
        audios: Sequence["AudioInput"],
        processor: "ProcessorMixin",
        **kwargs,
    ) -> Dict[str, "torch.Tensor"]:
        audio_inputs = {}
        audio_parts_ls = kwargs.get("audio_parts_ls", None)
        if len(audios) != 0:
            new_audios = []
            for audio in audios:
                new_audios.append(librosa.load(audio, sr=processor.feature_extractor.sampling_rate)[0])

            audios_ls = []
            idx = 0
            for audio_parts in audio_parts_ls:
                audios_ls.append(new_audios[idx : idx + len(audio_parts)])
                idx += len(audio_parts)

            audio_features, audio_feature_lens, audio_phs = processor.audio_feature_extract(
                audios_ls,
                audio_parts_ls,
                chunk_input=True,
                sampling_rate=16000,
            )
            audio_inputs = {"audio_features": audio_features, "audio_feature_lens": audio_feature_lens}
            if kwargs.get("ret_phs", False):
                audio_inputs.update({"audio_phs": audio_phs})

        return audio_inputs

    @override
    def _get_mm_inputs(
        self,
        images: Sequence["ImageInput"],
        videos: Sequence["VideoInput"],
        processor: "ProcessorMixin",
        **kwargs,
    ) -> Dict[str, "torch.Tensor"]:
        image_processor: "BaseImageProcessor" = getattr(processor, "image_processor")
        mm_inputs = {}
        if len(images) != 0:
            images = self._regularize_images(
                images,
                image_resolution=getattr(processor, "image_resolution", 768 * 768),
            )
            if "valid_image_nums_ls" in kwargs:
                valid_image_nums_ls = kwargs["valid_image_nums_ls"]
                new_images = []
                idx = 0
                for valid_image_nums in valid_image_nums_ls:
                    new_images.append(images[idx : idx + valid_image_nums])
                    idx += valid_image_nums

                images = new_images

            image_inputs = image_processor(
                images, do_pad=True, max_slice_nums=image_processor.max_slice_nums, return_tensors="pt"
            )
            mm_inputs.update(image_inputs)

        if len(videos) != 0:
            videos = self._regularize_videos(
                videos,
                image_resolution=getattr(processor, "video_resolution", 256 * 256),
                video_fps=getattr(processor, "video_fps", 2.0),
                video_maxlen=getattr(processor, "video_maxlen", 128),
            )
            video_inputs = image_processor(videos, do_pad=True, max_slice_nums=2, return_tensors="pt")
            mm_inputs.update(video_inputs)

        return mm_inputs

    @override
    def get_mm_inputs(
        self,
        images: Sequence["ImageInput"],
        videos: Sequence["VideoInput"],
        audios: Sequence["AudioInput"],
        imglens: Sequence[int],
        vidlens: Sequence[int],
        audiolens: Sequence[int],
        batch_ids: Sequence[List[int]],
        processor: Optional["ProcessorMixin"],
    ) -> Dict[str, Union[List[int], "torch.Tensor"]]:
        self._validate_input(images, videos, audios)

        # image bound
        image_bounds_list = []
        valid_image_nums_ls = []
        for input_ids in batch_ids:
            input_ids_ = torch.tensor(input_ids)
            start_cond = (input_ids_ == processor.tokenizer.im_start_id) | (
                input_ids_ == processor.tokenizer.slice_start_id
            )
            end_cond = (input_ids_ == processor.tokenizer.im_end_id) | (input_ids_ == processor.tokenizer.slice_end_id)
            image_start_tokens = torch.where(start_cond)[0]
            image_start_tokens += 1
            image_end_tokens = torch.where(end_cond)[0]
            valid_image_nums = max(len(image_start_tokens), len(image_end_tokens))
            valid_image_nums_ls.append(valid_image_nums)
            image_bounds = torch.hstack(
                [
                    image_start_tokens[:valid_image_nums].unsqueeze(-1),
                    image_end_tokens[:valid_image_nums].unsqueeze(-1),
                ]
            )
            image_bounds_list.append(image_bounds)

        mm_inputs = self._get_mm_inputs(images, videos, processor, valid_image_nums_ls=valid_image_nums_ls)
        if "tgt_sizes" not in mm_inputs:
            dummy_data = [torch.empty(0) for _ in range(len(batch_ids))]
            mm_inputs.update({"tgt_sizes": dummy_data, "pixel_values": dummy_data, "image_sizes": dummy_data})

        mm_inputs.update({"image_bound": image_bounds_list})

        if len(audios) > 0:
            # audio bound
            audio_bounds_ls = []
            spk_bounds_ls = []
            audio_parts_ls = []

            for input_ids, audiolen in zip(batch_ids, audiolens):
                input_ids_ = torch.tensor(input_ids)
                audio_start_idx = torch.where(input_ids_ == processor.tokenizer.audio_start_id)[0]
                audio_end_idx = torch.where(input_ids_ == processor.tokenizer.audio_end_id)[0]
                assert len(audio_start_idx) == len(audio_end_idx)
                audio_bounds = torch.hstack([(audio_start_idx + 1).unsqueeze(-1), audio_end_idx.unsqueeze(-1)])
                audio_bounds_ls.append(audio_bounds)
                audio_parts_ls.append(list(range(audiolen)))

                spk_start_idx = torch.where(input_ids_ == processor.tokenizer.spk_start_id)[0]
                spk_end_idx = torch.where(input_ids_ == processor.tokenizer.spk_end_id)[0]
                assert len(spk_start_idx) == len(spk_end_idx)
                spk_bounds = torch.hstack([(spk_start_idx + 1).unsqueeze(-1), spk_end_idx.unsqueeze(-1)])
                spk_bounds_ls.append(spk_bounds)

            audio_inputs = self._get_audio_inputs(audios, processor, audio_parts_ls=audio_parts_ls)
            mm_inputs.update(audio_inputs)
            mm_inputs.update({"audio_bounds": audio_bounds_ls, "spk_bounds": spk_bounds_ls})

        return mm_inputs


class MllamaPlugin(BasePlugin):
    @override
    def process_messages(
        self,
        messages: Sequence[Dict[str, str]],
        images: Sequence["ImageInput"],
        videos: Sequence["VideoInput"],
        audios: Sequence["AudioInput"],
        processor: Optional["ProcessorMixin"],
    ) -> List[Dict[str, str]]:
        self._validate_input(images, videos, audios)
        num_image_tokens = 0
        messages = deepcopy(messages)
        for message in messages:
            content = message["content"]
            num_image_tokens += content.count(IMAGE_PLACEHOLDER)
            message["content"] = content.replace(IMAGE_PLACEHOLDER, self.image_token)

        if len(images) != num_image_tokens:
            raise ValueError(f"The number of images does not match the number of {IMAGE_PLACEHOLDER} tokens.")

        return messages

    @override
    def _get_mm_inputs(
        self,
        images: Sequence["ImageInput"],
        videos: Sequence["VideoInput"],
        processor: "ProcessorMixin",
        **kwargs,
    ) -> Dict[str, "torch.Tensor"]:
        r"""
        Processes visual inputs for mllama because its image processor only accepts List[List[ImageInput]].

        Returns:
            pixel_values: tensor with shape
                          (batch_size, max_num_images, max_image_tiles, channels, tile_height, tile_width)
                          For example, (2, 1, 4, 3, 560, 560).
            aspect_ratio_ids: tensor with shape (batch_size, max_num_images). For example, (2, 1).
            aspect_ratio_mask: tensor with shape (batch_size, max_num_images, max_image_tiles). For example, (2, 1, 4).
            num_tiles: List[List[int]] with shape (batch_size, num_images_in_batch). For example, (2, 1).
        """
        image_processor: "BaseImageProcessor" = getattr(processor, "image_processor")
        imglens: List[int] = kwargs["imglens"]
        images = self._regularize_images(images, image_resolution=getattr(processor, "image_resolution", 768 * 768))
        batch_images = []
        for image_length in imglens:
            batch_images.append(images[:image_length])
            images = images[image_length:]

        return image_processor(batch_images, return_tensors="pt")

    @override
    def get_mm_inputs(
        self,
        images: Sequence["ImageInput"],
        videos: Sequence["VideoInput"],
        audios: Sequence["AudioInput"],
        imglens: Sequence[int],
        vidlens: Sequence[int],
        audiolens: Sequence[int],
        batch_ids: Sequence[List[int]],
        processor: Optional["ProcessorMixin"],
    ) -> Dict[str, Union[List[int], "torch.Tensor"]]:
        self._validate_input(images, videos, audios)
        mm_inputs = self._get_mm_inputs(images, videos, processor, imglens=imglens)
        num_tiles = mm_inputs.pop("num_tiles")
        image_token_id = getattr(processor, "image_token_id")
        max_image_tiles = getattr(processor.image_processor, "max_image_tiles")
        cross_attention_token_mask = [
            get_cross_attention_token_mask(input_ids, image_token_id) for input_ids in batch_ids
        ]
        mm_inputs["cross_attention_mask"] = torch.from_numpy(
            convert_sparse_cross_attention_mask_to_dense(
                cross_attention_token_mask,
                num_tiles=num_tiles,
                max_num_tiles=max_image_tiles,
                length=max(len(input_ids) for input_ids in batch_ids),
            )
        )  # shape: (batch_size, length, max_num_images, max_num_tiles)
        return mm_inputs


class PaliGemmaPlugin(BasePlugin):
    @override
    def process_messages(
        self,
        messages: Sequence[Dict[str, str]],
        images: Sequence["ImageInput"],
        videos: Sequence["VideoInput"],
        audios: Sequence["AudioInput"],
        processor: Optional["ProcessorMixin"],
    ) -> List[Dict[str, str]]:
        self._validate_input(images, videos, audios)
        num_image_tokens = 0
        messages = deepcopy(messages)
        for message in messages:
            content = message["content"]
            while IMAGE_PLACEHOLDER in content:
                content = content.replace(IMAGE_PLACEHOLDER, "{{image}}", 1)
                num_image_tokens += 1

            message["content"] = content.replace("{{image}}", "")

        if len(images) != num_image_tokens:
            raise ValueError(f"The number of images does not match the number of {IMAGE_PLACEHOLDER} tokens.")

        return messages

    @override
    def process_token_ids(
        self,
        input_ids: List[int],
        labels: Optional[List[int]],
        images: Sequence["ImageInput"],
        videos: Sequence["VideoInput"],
        audios: Sequence["AudioInput"],
        tokenizer: "PreTrainedTokenizer",
        processor: Optional["ProcessorMixin"],
    ) -> Tuple[List[int], Optional[List[int]]]:
        self._validate_input(images, videos, audios)
        num_images = len(images)
        image_seqlen = num_images * getattr(processor, "image_seqlen") if self.expand_mm_tokens else 0  # skip mm token
        image_token_id = tokenizer.convert_tokens_to_ids(self.image_token)
        input_ids = [image_token_id] * image_seqlen + input_ids
        if labels is not None:
            labels = [IGNORE_INDEX] * image_seqlen + labels

        return input_ids, labels

    @override
    def get_mm_inputs(
        self,
        images: Sequence["ImageInput"],
        videos: Sequence["VideoInput"],
        audios: Sequence["AudioInput"],
        imglens: Sequence[int],
        vidlens: Sequence[int],
        audiolens: Sequence[int],
        batch_ids: Sequence[List[int]],
        processor: Optional["ProcessorMixin"],
    ) -> Dict[str, Union[List[int], "torch.Tensor"]]:
        self._validate_input(images, videos, audios)
        seqlens = [len(input_ids) for input_ids in batch_ids]
        mm_inputs = self._get_mm_inputs(images, videos, processor)
        mm_inputs["token_type_ids"] = _get_paligemma_token_type_ids(imglens, seqlens, processor)
        return mm_inputs


class PixtralPlugin(BasePlugin):
    @override
    def process_messages(
        self,
        messages: Sequence[Dict[str, str]],
        images: Sequence["ImageInput"],
        videos: Sequence["VideoInput"],
        audios: Sequence["AudioInput"],
        processor: Optional["ProcessorMixin"],
    ) -> List[Dict[str, str]]:
        self._validate_input(images, videos, audios)
        patch_size = getattr(processor, "patch_size")
        image_token = getattr(processor, "image_token")
        image_break_token = getattr(processor, "image_break_token")
        image_end_token = getattr(processor, "image_end_token")

        num_image_tokens = 0
        messages = deepcopy(messages)
        mm_inputs = self._get_mm_inputs(images, videos, processor)
        image_input_sizes = mm_inputs.get("image_sizes", None)
        for message in messages:
            content = message["content"]
            while IMAGE_PLACEHOLDER in content:
                if image_input_sizes is None:
                    raise ValueError("Cannot get image input sizes.")

                if self.expand_mm_tokens:
                    image_size = image_input_sizes[0][num_image_tokens]
                    height, width = image_size
                    num_height_tokens = height // patch_size
                    num_width_tokens = width // patch_size
                    replace_tokens = [[image_token] * num_width_tokens + [image_break_token]] * num_height_tokens
                    replace_tokens = [item for sublist in replace_tokens for item in sublist]  # flatten list
                    replace_tokens[-1] = image_end_token
                    replace_str = "".join(replace_tokens)
                else:
                    replace_str = image_token

                content = content.replace(IMAGE_PLACEHOLDER, replace_str, 1)
                num_image_tokens += 1

            message["content"] = content

        if len(images) != num_image_tokens:
            raise ValueError(f"The number of images does not match the number of {IMAGE_PLACEHOLDER} tokens.")

        return messages

    @override
    def get_mm_inputs(
        self,
        images: Sequence["ImageInput"],
        videos: Sequence["VideoInput"],
        audios: Sequence["AudioInput"],
        imglens: Sequence[int],
        vidlens: Sequence[int],
        audiolens: Sequence[int],
        batch_ids: Sequence[List[int]],
        processor: Optional["ProcessorMixin"],
    ) -> Dict[str, Union[List[int], "torch.Tensor"]]:
        self._validate_input(images, videos, audios)
        mm_inputs = self._get_mm_inputs(images, videos, processor)
        if mm_inputs.get("pixel_values"):
            mm_inputs["pixel_values"] = mm_inputs["pixel_values"][0]

        mm_inputs.pop("image_sizes", None)
        return mm_inputs


class Qwen2audioPlugin(BasePlugin):
    @override
    def process_messages(
        self,
        messages: Sequence[Dict[str, str]],
        images: Sequence["ImageInput"],
        videos: Sequence["VideoInput"],
        audios: Sequence["AudioInput"],
        processor: Optional["ProcessorMixin"],
    ) -> List[Dict[str, str]]:
        self._validate_input(images, videos, audios)
        audio_inputs = self._get_audio_inputs(audios, processor)

        audio_lengths = audio_inputs["feature_attention_mask"].sum(-1).tolist()

        num_audio_tokens = 0
        for message in messages:
            content = message["content"]
            replace_str = []
            while AUDIO_PLACEHOLDER in content:
                audio_length = audio_lengths.pop(0)
                input_length = (audio_length - 1) // 2 + 1
                audio_seq_len = (input_length - 2) // 2 + 1

                expanded_audio_token = processor.audio_token * audio_seq_len

                audio_token_start_idx = content.find(AUDIO_PLACEHOLDER)
                audio_token_end_idx = audio_token_start_idx + len(AUDIO_PLACEHOLDER)

                has_bos = (
                    content[audio_token_start_idx - len(processor.audio_bos_token) : audio_token_start_idx]
                    == processor.audio_bos_token
                )
                has_eos = (
                    content[audio_token_end_idx : audio_token_end_idx + len(processor.audio_eos_token)]
                    == processor.audio_eos_token
                )

                # Check if this audio token is surrounded by bos/eos tokens
                if not has_bos and not has_eos:
                    expanded_audio_token = processor.audio_bos_token + expanded_audio_token + processor.audio_eos_token

                replace_str.append(expanded_audio_token)
                content = content.replace(AUDIO_PLACEHOLDER, "{{audio}}", 1)
                num_audio_tokens += 1

            while "{{audio}}" in content:
                content = content.replace("{{audio}}", replace_str.pop(0), 1)

            message["content"] = content

        if len(audios) != num_audio_tokens:
            raise ValueError(f"The number of audios does not match the number of {AUDIO_PLACEHOLDER} tokens.")

        return messages

    @override
    def _get_audio_inputs(
        self,
        audios: Sequence["AudioInput"],
        processor: "ProcessorMixin",
    ) -> Dict[str, "torch.Tensor"]:
        audio_inputs = {}
        if len(audios) != 0:
            new_audios = []
            for audio in audios:
                audio = librosa.load(audio, sr=processor.feature_extractor.sampling_rate)[0]
                new_audios.append(audio)

            audio_inputs = processor.feature_extractor(
                new_audios,
                sampling_rate=processor.feature_extractor.sampling_rate,
                return_attention_mask=True,
                padding="max_length",
                return_tensors="pt",
            )
            audio_inputs["feature_attention_mask"] = audio_inputs[
                "attention_mask"
            ]  # rename attention_mask to prevent conflicts later on
            del audio_inputs["attention_mask"]

        return audio_inputs

    @override
    def get_mm_inputs(
        self,
        images: Sequence["ImageInput"],
        videos: Sequence["VideoInput"],
        audios: Sequence["AudioInput"],
        imglens: Sequence[int],
        vidlens: Sequence[int],
        audiolens: Sequence[int],
        batch_ids: Sequence[List[int]],
        processor: Optional["ProcessorMixin"],
    ) -> Dict[str, Union[List[int], "torch.Tensor"]]:
        self._validate_input(images, videos, audios)
        return self._get_audio_inputs(audios, processor)


class Qwen2vlPlugin(BasePlugin):
    @override
    def _preprocess_image(self, image: "ImageObject", **kwargs) -> "ImageObject":
        image = super()._preprocess_image(image, **kwargs)
        if min(image.width, image.height) < 28:
            width, height = max(image.width, 28), max(image.height, 28)
            image = image.resize((width, height), resample=Image.Resampling.NEAREST)

        if image.width / image.height > 200:
            width, height = image.height * 180, image.height
            image = image.resize((width, height), resample=Image.Resampling.NEAREST)

        if image.height / image.width > 200:
            width, height = image.width, image.width * 180
            image = image.resize((width, height), resample=Image.Resampling.NEAREST)

        return image

    @override
    def _regularize_videos(self, videos: Sequence["VideoInput"], **kwargs) -> List[List["ImageObject"]]:
        results = []
        for video in videos:
            container = av.open(video, "r")
            video_stream = next(stream for stream in container.streams if stream.type == "video")
            total_frames = video_stream.frames
            sample_frames = self._get_video_sample_frames(video_stream, **kwargs)
            sample_indices = np.linspace(0, total_frames - 1, sample_frames).astype(np.int32)
            frames: List["ImageObject"] = []
            container.seek(0)
            for frame_idx, frame in enumerate(container.decode(video_stream)):
                if frame_idx in sample_indices:
                    frames.append(frame.to_image())

            if len(frames) % 2 != 0:  # qwen2-vl requires even number of frames
                frames.append(frames[-1])

            frames = self._regularize_images(frames, **kwargs)
            results.append(frames)

        return results

    @override
    def process_messages(
        self,
        messages: Sequence[Dict[str, str]],
        images: Sequence["ImageInput"],
        videos: Sequence["VideoInput"],
        audios: Sequence["AudioInput"],
        processor: Optional["ProcessorMixin"],
    ) -> List[Dict[str, str]]:
        self._validate_input(images, videos, audios)
        image_processor: "BaseImageProcessor" = getattr(processor, "image_processor")
        merge_length: int = getattr(image_processor, "merge_size") ** 2
        mm_inputs = self._get_mm_inputs(images, videos, processor)
        image_grid_thw = mm_inputs.get("image_grid_thw", [])
        video_grid_thw = mm_inputs.get("video_grid_thw", [])

        num_image_tokens, num_video_tokens = 0, 0
        messages = deepcopy(messages)
        for message in messages:
            content = message["content"]
            while IMAGE_PLACEHOLDER in content:
                if num_image_tokens >= len(image_grid_thw):
                    raise ValueError(f"`len(images)` is less than the number of {IMAGE_PLACEHOLDER} tokens.")

                image_seqlen = image_grid_thw[num_image_tokens].prod() // merge_length if self.expand_mm_tokens else 1
                content = content.replace(
                    IMAGE_PLACEHOLDER, f"<|vision_start|>{self.image_token * image_seqlen}<|vision_end|>", 1
                )
                num_image_tokens += 1

            while VIDEO_PLACEHOLDER in content:
                if num_video_tokens >= len(video_grid_thw):
                    raise ValueError(f"`len(videos)` is less than the number of {VIDEO_PLACEHOLDER} tokens.")

                video_seqlen = video_grid_thw[num_video_tokens].prod() // merge_length if self.expand_mm_tokens else 1
                content = content.replace(
                    VIDEO_PLACEHOLDER, f"<|vision_start|>{self.video_token * video_seqlen}<|vision_end|>", 1
                )
                num_video_tokens += 1

            message["content"] = content

        if len(images) != num_image_tokens:
            raise ValueError(f"The number of images does not match the number of {IMAGE_PLACEHOLDER} tokens.")

        if len(videos) != num_video_tokens:
            raise ValueError(f"The number of videos does not match the number of {VIDEO_PLACEHOLDER} tokens.")

        return messages

    @override
    def get_mm_inputs(
        self,
        images: Sequence["ImageInput"],
        videos: Sequence["VideoInput"],
        audios: Sequence["AudioInput"],
        imglens: Sequence[int],
        vidlens: Sequence[int],
        audiolens: Sequence[int],
        batch_ids: Sequence[List[int]],
        processor: Optional["ProcessorMixin"],
    ) -> Dict[str, Union[List[int], "torch.Tensor"]]:
<<<<<<< HEAD
        self._validate_input(images, videos, audios)
        return self._get_mm_inputs(images, videos, processor)
=======
        self._validate_input(images, videos)
        mm_inputs = self._get_mm_inputs(images, videos, processor)
        image_processor: "BaseImageProcessor" = getattr(processor, "image_processor")
        if "second_per_grid_ts" in getattr(image_processor, "model_input_names", []) and "video_grid_thw" in mm_inputs:
            video_fps = getattr(processor, "video_fps", 2.0)
            mm_inputs["second_per_grid_ts"] = [image_processor.temporal_patch_size / video_fps] * len(
                mm_inputs["video_grid_thw"]
            )

        return mm_inputs
>>>>>>> b5fda212


class VideoLlavaPlugin(BasePlugin):
    @override
    def process_messages(
        self,
        messages: Sequence[Dict[str, str]],
        images: Sequence["ImageInput"],
        videos: Sequence["VideoInput"],
        audios: Sequence["AudioInput"],
        processor: Optional["ProcessorMixin"],
    ) -> List[Dict[str, str]]:
        self._validate_input(images, videos, audios)
        num_image_tokens, num_video_tokens = 0, 0
        messages = deepcopy(messages)
        mm_inputs = self._get_mm_inputs(images, videos, processor)
        num_frames = 0
        has_images = "pixel_values_images" in mm_inputs
        has_videos = "pixel_values_videos" in mm_inputs
        if has_images or has_videos:
            if self.expand_mm_tokens:
                if has_images:
                    height, width = get_image_size(to_numpy_array(mm_inputs.get("pixel_values_images")[0]))
                    num_frames = 1

                if has_videos:
                    pixel_values_video = to_numpy_array(mm_inputs.get("pixel_values_videos")[0])
                    height, width = get_image_size(pixel_values_video[0])
                    num_frames = pixel_values_video.shape[0]  # frame dim is always after batch dim

                image_seqlen = (height // processor.patch_size) * (width // processor.patch_size) + 1
                video_seqlen = image_seqlen * num_frames
                if getattr(processor, "vision_feature_select_strategy", "default") == "default":
                    image_seqlen -= 1
            else:
                image_seqlen, video_seqlen = 1, 1

            for message in messages:
                content = message["content"]
                while IMAGE_PLACEHOLDER in content:
                    content = content.replace(IMAGE_PLACEHOLDER, "{{image}}" * image_seqlen, 1)
                    num_image_tokens += 1

                while VIDEO_PLACEHOLDER in content:
                    content = content.replace(VIDEO_PLACEHOLDER, "{{video}}" * video_seqlen, 1)
                    num_video_tokens += 1

                content = content.replace("{{image}}", self.image_token)
                message["content"] = content.replace("{{video}}", self.video_token)

        if len(images) != num_image_tokens:
            raise ValueError(f"The number of images does not match the number of {IMAGE_PLACEHOLDER} tokens.")

        if len(videos) != num_video_tokens:
            raise ValueError(f"The number of videos does not match the number of {VIDEO_PLACEHOLDER} tokens.")

        return messages

    @override
    def get_mm_inputs(
        self,
        images: Sequence["ImageInput"],
        videos: Sequence["VideoInput"],
        audios: Sequence["AudioInput"],
        imglens: Sequence[int],
        vidlens: Sequence[int],
        audiolens: Sequence[int],
        batch_ids: Sequence[List[int]],
        processor: Optional["ProcessorMixin"],
    ) -> Dict[str, Union[List[int], "torch.Tensor"]]:
        self._validate_input(images, videos, audios)
        return self._get_mm_inputs(images, videos, processor)


PLUGINS = {
    "base": BasePlugin,
    "llava": LlavaPlugin,
    "llava_next": LlavaNextPlugin,
    "llava_next_video": LlavaNextVideoPlugin,
    "minicpm_v": MiniCPMVPlugin,
    "mllama": MllamaPlugin,
    "paligemma": PaliGemmaPlugin,
    "pixtral": PixtralPlugin,
    "qwen2_audio": Qwen2audioPlugin,
    "qwen2_vl": Qwen2vlPlugin,
    "video_llava": VideoLlavaPlugin,
}


def get_mm_plugin(
    name: str,
    image_token: Optional[str] = None,
    video_token: Optional[str] = None,
    audio_token: Optional[str] = None,
) -> "BasePlugin":
    plugin_class = PLUGINS.get(name, None)
    if plugin_class is None:
        raise ValueError(f"Multimodal plugin `{name}` not found.")

    return plugin_class(image_token, video_token, audio_token)<|MERGE_RESOLUTION|>--- conflicted
+++ resolved
@@ -171,17 +171,11 @@
 
         return results
 
-    def _get_audio_inputs(
-        self,
-        audios: Sequence["AudioInput"],
-        processor: "ProcessorMixin",
-    ) -> Dict[str, "torch.Tensor"]:
-        raise NotImplementedError
-
     def _get_mm_inputs(
         self,
         images: Sequence["ImageInput"],
         videos: Sequence["VideoInput"],
+        audios: Sequence["AudioInput"],
         processor: "ProcessorMixin",
     ) -> Dict[str, "torch.Tensor"]:
         r"""
@@ -322,7 +316,7 @@
         processor: Optional["ProcessorMixin"],
     ) -> Dict[str, Union[List[int], "torch.Tensor"]]:
         self._validate_input(images, videos, audios)
-        return self._get_mm_inputs(images, videos, processor)
+        return self._get_mm_inputs(images, videos, audios, processor)
 
 
 class LlavaNextPlugin(BasePlugin):
@@ -338,7 +332,7 @@
         self._validate_input(images, videos, audios)
         num_image_tokens = 0
         messages = deepcopy(messages)
-        mm_inputs = self._get_mm_inputs(images, videos, processor)
+        mm_inputs = self._get_mm_inputs(images, videos, audios, processor)
         if "image_sizes" in mm_inputs:
             image_sizes = iter(mm_inputs["image_sizes"])
 
@@ -379,7 +373,7 @@
         processor: Optional["ProcessorMixin"],
     ) -> Dict[str, Union[List[int], "torch.Tensor"]]:
         self._validate_input(images, videos, audios)
-        return self._get_mm_inputs(images, videos, processor)
+        return self._get_mm_inputs(images, videos, audios, processor)
 
 
 class LlavaNextVideoPlugin(BasePlugin):
@@ -395,7 +389,7 @@
         self._validate_input(images, videos, audios)
         num_image_tokens, num_video_tokens = 0, 0
         messages = deepcopy(messages)
-        mm_inputs = self._get_mm_inputs(images, videos, processor)
+        mm_inputs = self._get_mm_inputs(images, videos, audios, processor)
         if "pixel_values" in mm_inputs:
             image_sizes = iter(mm_inputs["image_sizes"])
             height, width = get_image_size(to_numpy_array(mm_inputs["pixel_values"][0][0]))
@@ -451,7 +445,7 @@
         processor: Optional["ProcessorMixin"],
     ) -> Dict[str, Union[List[int], "torch.Tensor"]]:
         self._validate_input(images, videos, audios)
-        return self._get_mm_inputs(images, videos, processor)
+        return self._get_mm_inputs(images, videos, audios, processor)
 
 
 class MiniCPMVPlugin(BasePlugin):
@@ -479,7 +473,7 @@
         if len(videos) != 0:
             max_slice_nums = 2
             use_image_id = False
-            mm_inputs = self._get_mm_inputs([], videos, processor)
+            mm_inputs = self._get_mm_inputs([], videos, [], processor)
         else:
             max_slice_nums = image_processor.max_slice_nums
             use_image_id = image_processor.use_image_id
@@ -505,11 +499,11 @@
             )
 
         if num_image_tokens > 0:
-            mm_inputs = self._get_mm_inputs(images, [], processor)
+            mm_inputs = self._get_mm_inputs(images, [], [], processor)
 
         if num_audio_tokens > 0:
             audio_parts_ls = [audio_parts]
-            audio_inputs = self._get_audio_inputs(audios, processor, audio_parts_ls=audio_parts_ls, ret_phs=True)
+            audio_inputs = self._get_mm_inputs([], [], audios, processor, audio_parts_ls=audio_parts_ls, ret_phs=True)
 
         if mm_inputs:
             pattern = "(<image>./</image>)"
@@ -559,42 +553,11 @@
         return messages
 
     @override
-    def _get_audio_inputs(
-        self,
-        audios: Sequence["AudioInput"],
-        processor: "ProcessorMixin",
-        **kwargs,
-    ) -> Dict[str, "torch.Tensor"]:
-        audio_inputs = {}
-        audio_parts_ls = kwargs.get("audio_parts_ls", None)
-        if len(audios) != 0:
-            new_audios = []
-            for audio in audios:
-                new_audios.append(librosa.load(audio, sr=processor.feature_extractor.sampling_rate)[0])
-
-            audios_ls = []
-            idx = 0
-            for audio_parts in audio_parts_ls:
-                audios_ls.append(new_audios[idx : idx + len(audio_parts)])
-                idx += len(audio_parts)
-
-            audio_features, audio_feature_lens, audio_phs = processor.audio_feature_extract(
-                audios_ls,
-                audio_parts_ls,
-                chunk_input=True,
-                sampling_rate=16000,
-            )
-            audio_inputs = {"audio_features": audio_features, "audio_feature_lens": audio_feature_lens}
-            if kwargs.get("ret_phs", False):
-                audio_inputs.update({"audio_phs": audio_phs})
-
-        return audio_inputs
-
-    @override
     def _get_mm_inputs(
         self,
         images: Sequence["ImageInput"],
         videos: Sequence["VideoInput"],
+        audios: Sequence["AudioInput"],
         processor: "ProcessorMixin",
         **kwargs,
     ) -> Dict[str, "torch.Tensor"]:
@@ -629,6 +592,30 @@
             )
             video_inputs = image_processor(videos, do_pad=True, max_slice_nums=2, return_tensors="pt")
             mm_inputs.update(video_inputs)
+
+        if len(audios) != 0:
+            audio_parts_ls = kwargs.get("audio_parts_ls", None)
+            new_audios = []
+            for audio in audios:
+                if not isinstance(audio, np.ndarray):
+                    audio = librosa.load(audio, sr=processor.feature_extractor.sampling_rate)[0]
+                new_audios.append(audio)
+
+            audios_ls = []
+            idx = 0
+            for audio_parts in audio_parts_ls:
+                audios_ls.append(new_audios[idx : idx + len(audio_parts)])
+                idx += len(audio_parts)
+
+            audio_features, audio_feature_lens, audio_phs = processor.audio_feature_extract(
+                audios_ls,
+                audio_parts_ls,
+                chunk_input=True,
+                sampling_rate=16000,
+            )
+            mm_inputs.update({"audio_features": audio_features, "audio_feature_lens": audio_feature_lens})
+            if kwargs.get("ret_phs", False):
+                mm_inputs.update({"audio_phs": audio_phs})
 
         return mm_inputs
 
@@ -668,7 +655,7 @@
             )
             image_bounds_list.append(image_bounds)
 
-        mm_inputs = self._get_mm_inputs(images, videos, processor, valid_image_nums_ls=valid_image_nums_ls)
+        mm_inputs = self._get_mm_inputs(images, videos, [], processor, valid_image_nums_ls=valid_image_nums_ls)
         if "tgt_sizes" not in mm_inputs:
             dummy_data = [torch.empty(0) for _ in range(len(batch_ids))]
             mm_inputs.update({"tgt_sizes": dummy_data, "pixel_values": dummy_data, "image_sizes": dummy_data})
@@ -696,7 +683,7 @@
                 spk_bounds = torch.hstack([(spk_start_idx + 1).unsqueeze(-1), spk_end_idx.unsqueeze(-1)])
                 spk_bounds_ls.append(spk_bounds)
 
-            audio_inputs = self._get_audio_inputs(audios, processor, audio_parts_ls=audio_parts_ls)
+            audio_inputs = self._get_mm_inputs([], [], audios, processor, audio_parts_ls=audio_parts_ls)
             mm_inputs.update(audio_inputs)
             mm_inputs.update({"audio_bounds": audio_bounds_ls, "spk_bounds": spk_bounds_ls})
 
@@ -731,6 +718,7 @@
         self,
         images: Sequence["ImageInput"],
         videos: Sequence["VideoInput"],
+        audios: Sequence["AudioInput"],
         processor: "ProcessorMixin",
         **kwargs,
     ) -> Dict[str, "torch.Tensor"]:
@@ -768,7 +756,7 @@
         processor: Optional["ProcessorMixin"],
     ) -> Dict[str, Union[List[int], "torch.Tensor"]]:
         self._validate_input(images, videos, audios)
-        mm_inputs = self._get_mm_inputs(images, videos, processor, imglens=imglens)
+        mm_inputs = self._get_mm_inputs(images, videos, audios, processor, imglens=imglens)
         num_tiles = mm_inputs.pop("num_tiles")
         image_token_id = getattr(processor, "image_token_id")
         max_image_tiles = getattr(processor.image_processor, "max_image_tiles")
@@ -847,7 +835,7 @@
     ) -> Dict[str, Union[List[int], "torch.Tensor"]]:
         self._validate_input(images, videos, audios)
         seqlens = [len(input_ids) for input_ids in batch_ids]
-        mm_inputs = self._get_mm_inputs(images, videos, processor)
+        mm_inputs = self._get_mm_inputs(images, videos, audios, processor)
         mm_inputs["token_type_ids"] = _get_paligemma_token_type_ids(imglens, seqlens, processor)
         return mm_inputs
 
@@ -870,7 +858,7 @@
 
         num_image_tokens = 0
         messages = deepcopy(messages)
-        mm_inputs = self._get_mm_inputs(images, videos, processor)
+        mm_inputs = self._get_mm_inputs(images, videos, audios, processor)
         image_input_sizes = mm_inputs.get("image_sizes", None)
         for message in messages:
             content = message["content"]
@@ -913,7 +901,7 @@
         processor: Optional["ProcessorMixin"],
     ) -> Dict[str, Union[List[int], "torch.Tensor"]]:
         self._validate_input(images, videos, audios)
-        mm_inputs = self._get_mm_inputs(images, videos, processor)
+        mm_inputs = self._get_mm_inputs(images, videos, audios, processor)
         if mm_inputs.get("pixel_values"):
             mm_inputs["pixel_values"] = mm_inputs["pixel_values"][0]
 
@@ -921,7 +909,7 @@
         return mm_inputs
 
 
-class Qwen2audioPlugin(BasePlugin):
+class Qwen2AudioPlugin(BasePlugin):
     @override
     def process_messages(
         self,
@@ -932,9 +920,9 @@
         processor: Optional["ProcessorMixin"],
     ) -> List[Dict[str, str]]:
         self._validate_input(images, videos, audios)
-        audio_inputs = self._get_audio_inputs(audios, processor)
-
-        audio_lengths = audio_inputs["feature_attention_mask"].sum(-1).tolist()
+        mm_inputs = self._get_mm_inputs([], [], audios, processor)
+        if "feature_attention_mask" in mm_inputs:
+            audio_lengths = mm_inputs["feature_attention_mask"].sum(-1).tolist()
 
         num_audio_tokens = 0
         for message in messages:
@@ -978,31 +966,35 @@
         return messages
 
     @override
-    def _get_audio_inputs(
-        self,
+    def _get_mm_inputs(
+        self,
+        images: Sequence["ImageInput"],
+        videos: Sequence["VideoInput"],
         audios: Sequence["AudioInput"],
         processor: "ProcessorMixin",
+        **kwargs,
     ) -> Dict[str, "torch.Tensor"]:
-        audio_inputs = {}
+        mm_inputs = {}
         if len(audios) != 0:
             new_audios = []
             for audio in audios:
-                audio = librosa.load(audio, sr=processor.feature_extractor.sampling_rate)[0]
+                if not isinstance(audio, np.ndarray):
+                    audio = librosa.load(audio, sr=processor.feature_extractor.sampling_rate)[0]
                 new_audios.append(audio)
 
-            audio_inputs = processor.feature_extractor(
+            mm_inputs = processor.feature_extractor(
                 new_audios,
                 sampling_rate=processor.feature_extractor.sampling_rate,
                 return_attention_mask=True,
                 padding="max_length",
                 return_tensors="pt",
             )
-            audio_inputs["feature_attention_mask"] = audio_inputs[
+            mm_inputs["feature_attention_mask"] = mm_inputs[
                 "attention_mask"
             ]  # rename attention_mask to prevent conflicts later on
-            del audio_inputs["attention_mask"]
-
-        return audio_inputs
+            del mm_inputs["attention_mask"]
+
+        return mm_inputs
 
     @override
     def get_mm_inputs(
@@ -1017,7 +1009,7 @@
         processor: Optional["ProcessorMixin"],
     ) -> Dict[str, Union[List[int], "torch.Tensor"]]:
         self._validate_input(images, videos, audios)
-        return self._get_audio_inputs(audios, processor)
+        return self._get_mm_inputs(images, videos, audios, processor)
 
 
 class Qwen2vlPlugin(BasePlugin):
@@ -1073,7 +1065,7 @@
         self._validate_input(images, videos, audios)
         image_processor: "BaseImageProcessor" = getattr(processor, "image_processor")
         merge_length: int = getattr(image_processor, "merge_size") ** 2
-        mm_inputs = self._get_mm_inputs(images, videos, processor)
+        mm_inputs = self._get_mm_inputs(images, videos, audios, processor)
         image_grid_thw = mm_inputs.get("image_grid_thw", [])
         video_grid_thw = mm_inputs.get("video_grid_thw", [])
 
@@ -1123,12 +1115,8 @@
         batch_ids: Sequence[List[int]],
         processor: Optional["ProcessorMixin"],
     ) -> Dict[str, Union[List[int], "torch.Tensor"]]:
-<<<<<<< HEAD
-        self._validate_input(images, videos, audios)
-        return self._get_mm_inputs(images, videos, processor)
-=======
-        self._validate_input(images, videos)
-        mm_inputs = self._get_mm_inputs(images, videos, processor)
+        self._validate_input(images, videos, audios)
+        mm_inputs = self._get_mm_inputs(images, videos, audios, processor)
         image_processor: "BaseImageProcessor" = getattr(processor, "image_processor")
         if "second_per_grid_ts" in getattr(image_processor, "model_input_names", []) and "video_grid_thw" in mm_inputs:
             video_fps = getattr(processor, "video_fps", 2.0)
@@ -1137,7 +1125,6 @@
             )
 
         return mm_inputs
->>>>>>> b5fda212
 
 
 class VideoLlavaPlugin(BasePlugin):
@@ -1153,7 +1140,7 @@
         self._validate_input(images, videos, audios)
         num_image_tokens, num_video_tokens = 0, 0
         messages = deepcopy(messages)
-        mm_inputs = self._get_mm_inputs(images, videos, processor)
+        mm_inputs = self._get_mm_inputs(images, videos, audios, processor)
         num_frames = 0
         has_images = "pixel_values_images" in mm_inputs
         has_videos = "pixel_values_videos" in mm_inputs
@@ -1209,7 +1196,7 @@
         processor: Optional["ProcessorMixin"],
     ) -> Dict[str, Union[List[int], "torch.Tensor"]]:
         self._validate_input(images, videos, audios)
-        return self._get_mm_inputs(images, videos, processor)
+        return self._get_mm_inputs(images, videos, audios, processor)
 
 
 PLUGINS = {
@@ -1221,7 +1208,7 @@
     "mllama": MllamaPlugin,
     "paligemma": PaliGemmaPlugin,
     "pixtral": PixtralPlugin,
-    "qwen2_audio": Qwen2audioPlugin,
+    "qwen2_audio": Qwen2AudioPlugin,
     "qwen2_vl": Qwen2vlPlugin,
     "video_llava": VideoLlavaPlugin,
 }
