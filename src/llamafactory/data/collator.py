# Copyright 2024 OpenAccess AI Collective and the LlamaFactory team.
#
# This code is inspired by the OpenAccess AI Collective's axolotl library.
# https://github.com/OpenAccess-AI-Collective/axolotl/blob/main/src/axolotl/monkeypatch/utils.py
#
# Licensed under the Apache License, Version 2.0 (the "License");
# you may not use this file except in compliance with the License.
# You may obtain a copy of the License at
#
#     http://www.apache.org/licenses/LICENSE-2.0
#
# Unless required by applicable law or agreed to in writing, software
# distributed under the License is distributed on an "AS IS" BASIS,
# WITHOUT WARRANTIES OR CONDITIONS OF ANY KIND, either express or implied.
# See the License for the specific language governing permissions and
# limitations under the License.

from dataclasses import dataclass
from typing import TYPE_CHECKING, Any, Dict, Literal, Optional, Sequence

import torch
<<<<<<< HEAD
from transformers import DataCollatorForSeq2Seq, DefaultDataCollator, default_data_collator, PreTrainedTokenizerBase
=======
import torch.nn.functional as F
from transformers import DataCollatorForSeq2Seq

from ..extras.constants import IGNORE_INDEX, IMAGE_PLACEHOLDER
from ..extras.packages import is_pillow_available


if is_pillow_available():
    from PIL import Image

>>>>>>> d58746ec

if TYPE_CHECKING:
    from transformers import ProcessorMixin

    from .template import Template


def prepare_4d_attention_mask(attention_mask_with_indices: "torch.Tensor", dtype: "torch.dtype") -> "torch.Tensor":
    r"""
    Expands the attention mask with indices from (batch_size, seq_len) to (batch_size, 1, seq_len, seq_len),
    while handles packed sequences and transforms the mask to lower triangular form to prevent future peeking.

    e.g.
    ```python
    # input
    [[1, 1, 2, 2, 2, 0]]
    # output
    [
        [
            [
                [o, x, x, x, x, x],
                [o, o, x, x, x, x],
                [x, x, o, x, x, x],
                [x, x, o, o, x, x],
                [x, x, o, o, o, x],
                [x, x, x, x, x, x],
            ]
        ]
    ]
    ```
    where `o` equals to `0.0`, `x` equals to `min_dtype`.
    """
    bsz, seq_len = attention_mask_with_indices.size()
    min_dtype = torch.finfo(dtype).min
    expanded_mask = attention_mask_with_indices[:, None, None, :].expand(bsz, 1, seq_len, seq_len)
    # Create a binary mask from the original mask where zeros remain zeros and all other values are set to one
    padding_mask = torch.where(expanded_mask != 0, 1, 0)
    # Create a block-diagonal mask.
    attention_mask_4d = torch.eq(expanded_mask, expanded_mask.transpose(-1, -2)).int() * padding_mask
    # Use the lower triangular mask to zero out the upper triangular part
    attention_mask_4d *= torch.tril(torch.ones((seq_len, seq_len), dtype=torch.long))
    # Invert the attention mask.
    attention_mask_4d = torch.where(attention_mask_4d != 0, torch.tensor(0, dtype=dtype), min_dtype)
    return attention_mask_4d


@dataclass
class MultiModalDataCollatorForSeq2Seq(DataCollatorForSeq2Seq):
    r"""
    Data collator that supports VLMs.

    Features should contain input_ids, attention_mask, labels, and optionally contain images and videos.
    """

    template: Optional["Template"] = None
    processor: Optional["ProcessorMixin"] = None

    def __post_init__(self):
        if self.template is None:
            raise ValueError("Template is required for MultiModalDataCollator.")

    def __call__(self, features: Sequence[Dict[str, Any]]) -> Dict[str, "torch.Tensor"]:
        batch_images, batch_videos, batch_imglens, batch_vidlens, batch_input_ids = [], [], [], [], []
        for feature in features:
            images = feature.pop("images", None) or []
            videos = feature.pop("videos", None) or []
            batch_images.extend(images)
            batch_videos.extend(videos)
            batch_imglens.append(len(images))
            batch_vidlens.append(len(videos))
            batch_input_ids.append(feature["input_ids"])

        if self.processor is not None and sum(batch_imglens) == 0:  # avoid process hanging in zero3/fsdp case
            fake_messages = [{"role": "user", "content": IMAGE_PLACEHOLDER}]
            fake_images = [Image.new("RGB", (64, 64), (255, 255, 255))]
            fake_messages = self.template.mm_plugin.process_messages(fake_messages, fake_images, [], self.processor)
            fake_input_ids = self.processor.tokenizer.encode(fake_messages[0]["content"], add_special_tokens=False)
            if self.tokenizer.padding_side == "right":
                features[0]["input_ids"] = features[0]["input_ids"] + fake_input_ids
                features[0]["attention_mask"] = features[0]["attention_mask"] + [0] * len(fake_input_ids)
                features[0]["labels"] = features[0]["labels"] + [IGNORE_INDEX] * len(fake_input_ids)
            else:
                features[0]["input_ids"] = fake_input_ids + features[0]["input_ids"]
                features[0]["attention_mask"] = [0] * len(fake_input_ids) + features[0]["attention_mask"]
                features[0]["labels"] = [IGNORE_INDEX] * len(fake_input_ids) + features[0]["labels"]

            batch_images = fake_images
            batch_input_ids[0] = features[0]["input_ids"]

        mm_inputs = self.template.mm_plugin.get_mm_inputs(
            batch_images, batch_videos, batch_imglens, batch_vidlens, batch_input_ids, self.processor
        )
        if "token_type_ids" in mm_inputs:
            token_type_ids = mm_inputs.pop("token_type_ids")
            for i, feature in enumerate(features):
                feature["token_type_ids"] = token_type_ids[i]

        features: Dict[str, "torch.Tensor"] = super().__call__(features)

        if self.model is not None and hasattr(self.model, "get_rope_index"):  # for qwen2vl mrope
            features["position_ids"], features["rope_deltas"] = self.model.get_rope_index(
                input_ids=features["input_ids"],
                image_grid_thw=mm_inputs.get("image_grid_thw", None),
                video_grid_thw=mm_inputs.get("video_grid_thw", None),
                attention_mask=features["attention_mask"],
            )

        if "cross_attention_mask" in mm_inputs:  # for mllama inputs when pad_to_multiple_of is enabled
            cross_attention_mask = mm_inputs.pop("cross_attention_mask")
            seq_len = features["input_ids"].size(1)
            orig_len = cross_attention_mask.size(1)
            mm_inputs["cross_attention_mask"] = F.pad(cross_attention_mask, (0, 0, 0, 0, 0, seq_len - orig_len))

        features.update(mm_inputs)
        if isinstance(features.get("pixel_values"), list):  # for pixtral inputs
            features = features.data  # use default_collate() instead of BatchEncoding.to()

        return features


@dataclass
class SFTDataCollatorWith4DAttentionMask(MultiModalDataCollatorForSeq2Seq):
    r"""
    Data collator for 4d attention mask.
    """

    block_diag_attn: bool = False
    attn_implementation: Literal["eager", "sdpa", "flash_attention_2"] = "eager"
    compute_dtype: "torch.dtype" = torch.float32

    def __call__(self, features: Sequence[Dict[str, Any]]) -> Dict[str, "torch.Tensor"]:
        features = super().__call__(features)
        if self.block_diag_attn and self.attn_implementation != "flash_attention_2":
            features["attention_mask"] = prepare_4d_attention_mask(features["attention_mask"], self.compute_dtype)

        return features


@dataclass
class SFTDataCollatorWithFlattingPacking(DefaultDataCollator):
    r"""
    Data collator for flatting packing.
    """

    tokenizer: PreTrainedTokenizerBase = None
    label_pad_token_id: int = -100
    template: Optional["Template"] = None
    processor: Optional["ProcessorMixin"] = None
    return_position_ids: bool = True

    def __call__(self, features: Sequence[Dict[str, Any]], return_tensors=None) -> Dict[str, "torch.Tensor"]:
        # todo: not support multi-model
        if return_tensors is None:
            return_tensors = self.return_tensors
        is_labels_provided = "labels" in features[0]
        ret = {"input_ids": [], "labels": []}
        if self.return_position_ids:
            ret.update({"position_ids": []})
        for instances in features:
            for input_ids, labels in zip(instances["input_ids"], instances["labels"]):
                ret["input_ids"] += input_ids
                if is_labels_provided:
                    ret["labels"] += [self.label_pad_token_id] + labels[1:]
                else:
                    ret["labels"] += [self.label_pad_token_id] + input_ids[1:]
                if self.return_position_ids:
                    ret["position_ids"] += list(range(len(input_ids)))

        assert len(ret["input_ids"]) == len(ret["labels"])

        features: Dict[str, "torch.Tensor"] = default_data_collator([ret], return_tensors)
        return features


@dataclass
class PairwiseDataCollatorWithPadding(MultiModalDataCollatorForSeq2Seq):
    r"""
    Data collator for pairwise data.
    """

    def __call__(self, features: Sequence[Dict[str, Any]]) -> Dict[str, "torch.Tensor"]:
        r"""
        Pads batched data to the longest sequence in the batch.

        We generate 2 * n examples where the first n examples represent chosen examples and
        the last n examples represent rejected examples.
        """
        concatenated_features = []
        for key in ("chosen", "rejected"):
            for feature in features:
                target_feature = {
                    "input_ids": feature[f"{key}_input_ids"],
                    "attention_mask": feature[f"{key}_attention_mask"],
                    "labels": feature[f"{key}_labels"],
                    "images": feature["images"],
                    "videos": feature["videos"],
                }
                concatenated_features.append(target_feature)

        return super().__call__(concatenated_features)


@dataclass
class KTODataCollatorWithPadding(MultiModalDataCollatorForSeq2Seq):
    r"""
    Data collator for KTO data.
    """

    def __call__(self, features: Sequence[Dict[str, Any]]) -> Dict[str, "torch.Tensor"]:
        target_features = []
        kl_features = []
        kto_tags = []
        for feature in features:
            target_feature = {
                "input_ids": feature["input_ids"],
                "attention_mask": feature["attention_mask"],
                "labels": feature["labels"],
                "images": feature["images"],
                "videos": feature["videos"],
            }
            kl_feature = {
                "input_ids": feature["kl_input_ids"],
                "attention_mask": feature["kl_attention_mask"],
                "labels": feature["kl_labels"],
                "images": feature["images"],
                "videos": feature["videos"],
            }
            target_features.append(target_feature)
            kl_features.append(kl_feature)
            kto_tags.append(feature["kto_tags"])

        batch = super().__call__(target_features)
        kl_batch = super().__call__(kl_features)
        batch["kl_input_ids"] = kl_batch["input_ids"]
        batch["kl_attention_mask"] = kl_batch["attention_mask"]
        batch["kl_labels"] = kl_batch["labels"]
        if "token_type_ids" in kl_batch:
            batch["kl_token_type_ids"] = kl_batch["token_type_ids"]

        batch["kto_tags"] = torch.tensor(kto_tags)
        return batch<|MERGE_RESOLUTION|>--- conflicted
+++ resolved
@@ -19,11 +19,8 @@
 from typing import TYPE_CHECKING, Any, Dict, Literal, Optional, Sequence
 
 import torch
-<<<<<<< HEAD
+import torch.nn.functional as F
 from transformers import DataCollatorForSeq2Seq, DefaultDataCollator, default_data_collator, PreTrainedTokenizerBase
-=======
-import torch.nn.functional as F
-from transformers import DataCollatorForSeq2Seq
 
 from ..extras.constants import IGNORE_INDEX, IMAGE_PLACEHOLDER
 from ..extras.packages import is_pillow_available
@@ -32,7 +29,6 @@
 if is_pillow_available():
     from PIL import Image
 
->>>>>>> d58746ec
 
 if TYPE_CHECKING:
     from transformers import ProcessorMixin
