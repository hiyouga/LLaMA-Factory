--- conflicted
+++ resolved
@@ -39,15 +39,10 @@
 
 
 def prepare_4d_attention_mask(attention_mask_with_indices: "torch.Tensor", dtype: "torch.dtype") -> "torch.Tensor":
-<<<<<<< HEAD
-    r"""Expands the attention mask with indices from (batch_size, seq_len) to (batch_size, 1, seq_len, seq_len),
-    while handles packed sequences and transforms the mask to lower triangular form to prevent future peeking.
-=======
     r"""Expand 2d attention mask to 4d attention mask.
 
     Expand the attention mask with indices from (batch_size, seq_len) to (batch_size, 1, seq_len, seq_len),
     handle packed sequences and transforms the mask to lower triangular form to prevent future peeking.
->>>>>>> 7e0cdb1a
 
     e.g.
     ```python
@@ -258,13 +253,8 @@
 class PairwiseDataCollatorWithPadding(MultiModalDataCollatorForSeq2Seq):
     r"""Data collator for pairwise data."""
 
-<<<<<<< HEAD
-    def __call__(self, features: Sequence[Dict[str, Any]]) -> Dict[str, "torch.Tensor"]:
-        r"""Pads batched data to the longest sequence in the batch.
-=======
     def __call__(self, features: list[dict[str, Any]]) -> dict[str, "torch.Tensor"]:
         r"""Pad batched data to the longest sequence in the batch.
->>>>>>> 7e0cdb1a
 
         We generate 2 * n examples where the first n examples represent chosen examples and
         the last n examples represent rejected examples.
