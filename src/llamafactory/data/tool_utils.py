# Copyright 2024 the LlamaFactory team.
#
# Licensed under the Apache License, Version 2.0 (the "License");
# you may not use this file except in compliance with the License.
# You may obtain a copy of the License at
#
#     http://www.apache.org/licenses/LICENSE-2.0
#
# Unless required by applicable law or agreed to in writing, software
# distributed under the License is distributed on an "AS IS" BASIS,
# WITHOUT WARRANTIES OR CONDITIONS OF ANY KIND, either express or implied.
# See the License for the specific language governing permissions and
# limitations under the License.

import json
import re
from abc import ABC, abstractmethod
from dataclasses import dataclass
from datetime import datetime
from typing import Any, Dict, List, NamedTuple, Tuple, Union

from typing_extensions import override

from .data_utils import SLOTS

<<<<<<< HEAD
=======

class FunctionCall(NamedTuple):
    name: str
    arguments: str


>>>>>>> d58746ec
DEFAULT_TOOL_PROMPT = (
    "You have access to the following tools:\n{tool_text}"
    "Use the following format if using a tool:\n"
    "```\n"
    "Action: tool name (one of [{tool_names}])\n"
    "Action Input: the input to the tool, in a JSON format representing the kwargs "
    """(e.g. ```{{"input": "hello world", "num_beams": 5}}```)\n"""
    "```\n"
)

GLM4_TOOL_PROMPT = (
    "你是一个名为 ChatGLM 的人工智能助手。你是基于智谱AI训练的语言模型 GLM-4 模型开发的，"
    "你的任务是针对用户的问题和要求提供适当的答复和支持。# 可用工具{tool_text}"
)

<<<<<<< HEAD
MISTRAL_TOOL_PROMPT = "[AVAILABLE_TOOLS] {tools}[/AVAILABLE_TOOLS]"
=======
LLAMA3_TOOL_PROMPT = (
    "Cutting Knowledge Date: December 2023\nToday Date: {date}\n\n"
    "You have access to the following functions. To call a function, please respond with JSON for a function call. "
    """Respond in the format {{"name": function name, "parameters": dictionary of argument name and its value}}. """
    "Do not use variables.\n\n{tool_text}"
)
>>>>>>> d58746ec

QWEN_TOOL_PROMPT = (
    "\n\n# Tools\n\nYou may call one or more functions to assist with the user query.\n\n"
    "You are provided with function signatures within <tools></tools> XML tags:\n<tools>{tool_text}"
    "\n</tools>\n\nFor each function call, return a json object with function name and arguments within "
    """<tool_call></tool_call> XML tags:\n<tool_call>\n{{"name": <function-name>, """
    """"arguments": <args-json-object>}}\n</tool_call><|im_end|>\n"""
)


@dataclass
class ToolUtils(ABC):
    """
    Base class for tool utilities.
    """

    @staticmethod
    @abstractmethod
    def tool_formatter(tools: List[Dict[str, Any]]) -> str:
        r"""
        Generates the system message describing all the available tools.
        """
        ...

    @staticmethod
    @abstractmethod
    def function_formatter(functions: List["FunctionCall"]) -> SLOTS:
        r"""
        Generates the assistant message including all the tool calls.
        """
        ...

    @staticmethod
    @abstractmethod
    def tool_extractor(content: str) -> Union[str, List["FunctionCall"]]:
        r"""
        Extracts all the function calls from the assistant message.

        It should be an inverse function of `function_formatter`.
        """
        ...


class DefaultToolUtils(ToolUtils):
    r"""
    Default tool using template.
    """

    @override
    @staticmethod
    def tool_formatter(tools: List[Dict[str, Any]]) -> str:
        tool_text = ""
        tool_names = []
        for tool in tools:
            param_text = ""
            for name, param in tool["parameters"]["properties"].items():
                required, enum, items = "", "", ""
                if name in tool["parameters"].get("required", []):
                    required = ", required"

                if param.get("enum", None):
                    enum = ", should be one of [{}]".format(", ".join(param["enum"]))

                if param.get("items", None):
                    items = ", where each item should be {}".format(param["items"].get("type", ""))

                param_text += "  - {name} ({type}{required}): {desc}{enum}{items}\n".format(
                    name=name,
                    type=param.get("type", ""),
                    required=required,
                    desc=param.get("description", ""),
                    enum=enum,
                    items=items,
                )

            tool_text += "> Tool Name: {name}\nTool Description: {desc}\nTool Args:\n{args}\n".format(
                name=tool["name"], desc=tool.get("description", ""), args=param_text
            )
            tool_names.append(tool["name"])

        return DEFAULT_TOOL_PROMPT.format(tool_text=tool_text, tool_names=", ".join(tool_names))

    @override
    @staticmethod
    def function_formatter(functions: List["FunctionCall"]) -> SLOTS:
        function_text = ""
        for name, arguments in functions:
            function_text += f"Action: {name}\nAction Input: {arguments}\n"

        return [function_text]

    @override
    @staticmethod
    def tool_extractor(content: str) -> Union[str, List["FunctionCall"]]:
        regex = re.compile(r"Action:\s*([a-zA-Z0-9_]+)\s*Action Input:\s*(.+?)(?=\s*Action:|\s*$)", re.DOTALL)
        action_match: List[Tuple[str, str]] = re.findall(regex, content)
        if not action_match:
            return content

        results = []
        for match in action_match:
            tool_name = match[0].strip()
            tool_input = match[1].strip().strip('"').strip("```")
            try:
                arguments = json.loads(tool_input)
                results.append(FunctionCall(tool_name, json.dumps(arguments, ensure_ascii=False)))
            except json.JSONDecodeError:
                return content

        return results


class GLM4ToolUtils(ToolUtils):
    r"""
    GLM-4 tool using template.
    """

    @override
    @staticmethod
    def tool_formatter(tools: List[Dict[str, Any]]) -> str:
        tool_text = ""
        for tool in tools:
            tool_text += "\n\n## {name}\n\n{body}\n在调用上述函数时，请使用 Json 格式表示调用的参数。".format(
                name=tool["name"], body=json.dumps(tool, indent=4, ensure_ascii=False)
            )

        return GLM4_TOOL_PROMPT.format(tool_text=tool_text)

    @override
    @staticmethod
    def function_formatter(functions: List["FunctionCall"]) -> SLOTS:
        if len(functions) > 1:
            raise ValueError("GLM-4 does not support parallel functions.")

        return [f"{functions[0].name}\n{functions[0].arguments}"]

    @override
    @staticmethod
    def tool_extractor(content: str) -> Union[str, List["FunctionCall"]]:
        if "\n" not in content:
            return content

        tool_name, tool_input = content.split("\n", maxsplit=1)
        try:
            arguments = json.loads(tool_input.strip())
        except json.JSONDecodeError:
            return content

        return [FunctionCall(tool_name, json.dumps(arguments, ensure_ascii=False))]


class Llama3ToolUtils(ToolUtils):
    r"""
    Llama 3.x tool using template with `tools_in_user_message=False`.

    Reference: https://www.llama.com/docs/model-cards-and-prompt-formats/llama3_1/#json-based-tool-calling
    """

    @override
    @staticmethod
    def tool_formatter(tools: List[Dict[str, Any]]) -> str:
        date = datetime.now().strftime("%d %b %Y")
        tool_text = ""
        for tool in tools:
            wrapped_tool = {"type": "function", "function": tool}
            tool_text += json.dumps(wrapped_tool, indent=4, ensure_ascii=False) + "\n\n"

        return LLAMA3_TOOL_PROMPT.format(date=date, tool_text=tool_text)

    @override
    @staticmethod
    def function_formatter(functions: List["FunctionCall"]) -> SLOTS:
        if len(functions) > 1:
            raise ValueError("Llama-3 does not support parallel functions.")

        return [f'{{"name": "{functions[0].name}", "parameters": {functions[0].arguments}}}']

    @override
    @staticmethod
    def tool_extractor(content: str) -> Union[str, List["FunctionCall"]]:
        try:
            tool = json.loads(content.strip())
        except json.JSONDecodeError:
            return content

        if "name" not in tool or "parameters" not in tool:
            return content

        return [FunctionCall(tool["name"], json.dumps(tool["parameters"], ensure_ascii=False))]


class MistralToolUtils(ToolUtils):
    r"""
    Mistral v0.3 tool using template.
    """

    @override
    @staticmethod
    def tool_formatter(tools: List[Dict[str, Any]]) -> str:
        wrapped_tools = []
        for tool in tools:
            wrapped_tools.append({"type": "function", "function": tool})

        return "[AVAILABLE_TOOLS] " + json.dumps(wrapped_tools, ensure_ascii=False) + "[/AVAILABLE_TOOLS]"

    @override
    @staticmethod
    def function_formatter(functions: List["FunctionCall"]) -> SLOTS:
        function_texts = []
        for name, arguments in functions:
            function_texts.append(f'{{"name": "{name}", "arguments": {arguments}}}')

        return ["[" + ", ".join(function_texts) + "]"]

    @override
    @staticmethod
    def tool_extractor(content: str) -> Union[str, List["FunctionCall"]]:
        try:
            tools = json.loads(content.strip())
        except json.JSONDecodeError:
            return content

        if not isinstance(tools, list):
            tools = [tools]

        results = []
        for tool in tools:
            if "name" not in tool or "arguments" not in tool:
                return content

            results.append(FunctionCall(tool["name"], json.dumps(tool["arguments"], ensure_ascii=False)))

        return results


class QwenToolUtils(ToolUtils):
    r"""
    Qwen 2.5 tool using template.
    """

    @override
    @staticmethod
    def tool_formatter(tools: List[Dict[str, Any]]) -> str:
        tool_text = ""
        for tool in tools:
            wrapped_tool = {"type": "function", "function": tool}
            tool_text += "\n" + json.dumps(wrapped_tool, ensure_ascii=False)

        return QWEN_TOOL_PROMPT.format(tool_text=tool_text)

    @override
    @staticmethod
    def function_formatter(functions: List["FunctionCall"]) -> SLOTS:
        function_texts = []
        for name, arguments in functions:
            function_texts.append(
                "<tool_call>\n" + f'{{"name": "{name}", "arguments": {arguments}}}' + "\n</tool_call>"
            )

        return ["\n".join(function_texts)]

    @override
    @staticmethod
    def tool_extractor(content: str) -> Union[str, List["FunctionCall"]]:
        regex = re.compile(r"<tool_call>(.+?)</tool_call>(?=\s*<tool_call>|\s*$)", re.DOTALL)
        tool_match: List[str] = re.findall(regex, content)
        if not tool_match:
            return content

        results = []
        for tool in tool_match:
            try:
                tool = json.loads(tool.strip())
            except json.JSONDecodeError:
                return content

            if "name" not in tool or "arguments" not in tool:
                return content

            results.append(FunctionCall(tool["name"], json.dumps(tool["arguments"], ensure_ascii=False)))

        return results


class MistralToolUtils(ToolUtils):
    @override
    @staticmethod
    def get_function_slots() -> SLOTS:
        return ["[TOOL_RESULTS] ", "{\"content\": {{results}}}", "[/TOOL_RESULTS]"]

    @override
    @staticmethod
    def tool_formatter(tools: List[Dict[str, Any]]) -> str:
        tools = json.dumps([{"type": "function", "function": tool} for tool in tools],ensure_ascii=False)
        return MISTRAL_TOOL_PROMPT.format(tools=tools)

    @override
    @staticmethod
    def tool_extractor(content: str) -> Union[str, List["FunctionCall"]]:
        if "\n" not in content:
            return content

        tool_name, tool_input = content.split("\n", maxsplit=1)
        try:
            arguments = json.loads(tool_input)
        except json.JSONDecodeError:
            return content

        return [(tool_name, json.dumps(arguments, ensure_ascii=False))]


TOOLS = {
    "default": DefaultToolUtils(),
    "mistral": MistralToolUtils(),
    "glm4": GLM4ToolUtils(),
    "llama3": Llama3ToolUtils(),
    "mistral": MistralToolUtils(),
    "qwen": QwenToolUtils(),
}


def get_tool_utils(name: str) -> "ToolUtils":
    tool_utils = TOOLS.get(name, None)
    if tool_utils is None:
        raise ValueError(f"Tool utils `{name}` not found.")

    return tool_utils<|MERGE_RESOLUTION|>--- conflicted
+++ resolved
@@ -23,15 +23,12 @@
 
 from .data_utils import SLOTS
 
-<<<<<<< HEAD
-=======
 
 class FunctionCall(NamedTuple):
     name: str
     arguments: str
 
 
->>>>>>> d58746ec
 DEFAULT_TOOL_PROMPT = (
     "You have access to the following tools:\n{tool_text}"
     "Use the following format if using a tool:\n"
@@ -47,16 +44,12 @@
     "你的任务是针对用户的问题和要求提供适当的答复和支持。# 可用工具{tool_text}"
 )
 
-<<<<<<< HEAD
-MISTRAL_TOOL_PROMPT = "[AVAILABLE_TOOLS] {tools}[/AVAILABLE_TOOLS]"
-=======
 LLAMA3_TOOL_PROMPT = (
     "Cutting Knowledge Date: December 2023\nToday Date: {date}\n\n"
     "You have access to the following functions. To call a function, please respond with JSON for a function call. "
     """Respond in the format {{"name": function name, "parameters": dictionary of argument name and its value}}. """
     "Do not use variables.\n\n{tool_text}"
 )
->>>>>>> d58746ec
 
 QWEN_TOOL_PROMPT = (
     "\n\n# Tools\n\nYou may call one or more functions to assist with the user query.\n\n"
