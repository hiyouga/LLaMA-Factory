# Copyright 2024 the LlamaFactory team.
#
# Licensed under the Apache License, Version 2.0 (the "License");
# you may not use this file except in compliance with the License.
# You may obtain a copy of the License at
#
#     http://www.apache.org/licenses/LICENSE-2.0
#
# Unless required by applicable law or agreed to in writing, software
# distributed under the License is distributed on an "AS IS" BASIS,
# WITHOUT WARRANTIES OR CONDITIONS OF ANY KIND, either express or implied.
# See the License for the specific language governing permissions and
# limitations under the License.

from dataclasses import dataclass
from typing import TYPE_CHECKING, Dict, List, Optional, Sequence, Tuple, Union

from typing_extensions import override

from ..extras import logging
from ..extras.misc import check_version
from .data_utils import Role
from .formatter import EmptyFormatter, FunctionFormatter, StringFormatter, ToolFormatter
from .mm_plugin import get_mm_plugin


if TYPE_CHECKING:
    from transformers import PreTrainedTokenizer

    from ..hparams import DataArguments
    from .formatter import SLOTS, Formatter
    from .mm_plugin import BasePlugin
    from .tool_utils import FunctionCall


logger = logging.get_logger(__name__)


@dataclass
class Template:
    format_user: "Formatter"
    format_assistant: "Formatter"
    format_system: "Formatter"
    format_function: "Formatter"
    format_observation: "Formatter"
    format_tools: "Formatter"
    format_prefix: "Formatter"
    default_system: str
    stop_words: List[str]
    efficient_eos: bool
    replace_eos: bool
    replace_jinja_template: bool
    mm_plugin: "BasePlugin"

    def encode_oneturn(
        self,
        tokenizer: "PreTrainedTokenizer",
        messages: Sequence[Dict[str, str]],
        system: Optional[str] = None,
        tools: Optional[str] = None,
    ) -> Tuple[List[int], List[int]]:
        r"""
        Returns a single pair of token ids representing prompt and response respectively.
        """
        encoded_messages = self._encode(tokenizer, messages, system, tools)
        prompt_ids = []
        for encoded_ids in encoded_messages[:-1]:
            prompt_ids += encoded_ids

        answer_ids = encoded_messages[-1]
        return prompt_ids, answer_ids

    def encode_multiturn(
        self,
        tokenizer: "PreTrainedTokenizer",
        messages: Sequence[Dict[str, str]],
        system: Optional[str] = None,
        tools: Optional[str] = None,
    ) -> List[Tuple[List[int], List[int]]]:
        r"""
        Returns multiple pairs of token ids representing prompts and responses respectively.
        """
        encoded_messages = self._encode(tokenizer, messages, system, tools)
        return [(encoded_messages[i], encoded_messages[i + 1]) for i in range(0, len(encoded_messages), 2)]

    def extract_tool(self, content: str) -> Union[str, List["FunctionCall"]]:
        r"""
        Extracts tool message.
        """
        return self.format_tools.extract(content)

    def get_stop_token_ids(self, tokenizer: "PreTrainedTokenizer") -> List[int]:
        r"""
        Returns stop token ids.
        """
        stop_token_ids = {tokenizer.eos_token_id}
        for token in self.stop_words:
            stop_token_ids.add(tokenizer.convert_tokens_to_ids(token))

        return list(stop_token_ids)

    def _encode(
        self,
        tokenizer: "PreTrainedTokenizer",
        messages: Sequence[Dict[str, str]],
        system: Optional[str],
        tools: Optional[str],
    ) -> List[List[int]]:
        r"""
        Encodes formatted inputs to pairs of token ids.
        Turn 0: prefix + system + query        resp
        Turn t: sep + query                    resp
        """
        system = system or self.default_system
        encoded_messages = []
        for i, message in enumerate(messages):
            elements = []

            if i == 0:
                elements += self.format_prefix.apply()
                if system or tools:
                    tool_text = self.format_tools.apply(content=tools)[0] if tools else ""
                    elements += self.format_system.apply(content=(system + tool_text))

            if message["role"] == Role.USER.value:
                elements += self.format_user.apply(content=message["content"], idx=str(i // 2))
            elif message["role"] == Role.ASSISTANT.value:
                elements += self.format_assistant.apply(content=message["content"])
            elif message["role"] == Role.OBSERVATION.value:
                elements += self.format_observation.apply(content=message["content"])
            elif message["role"] == Role.FUNCTION.value:
                elements += self.format_function.apply(content=message["content"])
            else:
                raise NotImplementedError("Unexpected role: {}".format(message["role"]))

            encoded_messages.append(self._convert_elements_to_ids(tokenizer, elements))

        return encoded_messages

    def _convert_elements_to_ids(self, tokenizer: "PreTrainedTokenizer", elements: "SLOTS") -> List[int]:
        r"""
        Converts elements to token ids.
        """
        token_ids = []
        for elem in elements:
            if isinstance(elem, str):
                if len(elem) != 0:
                    token_ids += tokenizer.encode(elem, add_special_tokens=False)
            elif isinstance(elem, dict):
                token_ids += [tokenizer.convert_tokens_to_ids(elem.get("token"))]
            elif isinstance(elem, set):
                if "bos_token" in elem and tokenizer.bos_token_id is not None:
                    token_ids += [tokenizer.bos_token_id]
                elif "eos_token" in elem and tokenizer.eos_token_id is not None:
                    token_ids += [tokenizer.eos_token_id]
            else:
                raise ValueError(f"Input must be string, set[str] or dict[str, str], got {type(elem)}")

        return token_ids


@dataclass
class Llama2Template(Template):
    @override
    def _encode(
        self,
        tokenizer: "PreTrainedTokenizer",
        messages: Sequence[Dict[str, str]],
        system: str,
        tools: str,
    ) -> List[List[int]]:
        r"""
        Encodes formatted inputs to pairs of token ids.
        Turn 0: prefix + system + query        resp
        Turn t: sep + query                    resp
        """
        system = system or self.default_system
        encoded_messages = []
        for i, message in enumerate(messages):
            elements = []

            system_text = ""
            if i == 0:
                elements += self.format_prefix.apply()
                if system or tools:
                    tool_text = self.format_tools.apply(content=tools)[0] if tools else ""
                    system_text = self.format_system.apply(content=(system + tool_text))[0]

            if message["role"] == Role.USER.value:
                elements += self.format_user.apply(content=system_text + message["content"])
            elif message["role"] == Role.ASSISTANT.value:
                elements += self.format_assistant.apply(content=message["content"])
            elif message["role"] == Role.OBSERVATION.value:
                elements += self.format_observation.apply(content=message["content"])
            elif message["role"] == Role.FUNCTION.value:
                elements += self.format_function.apply(content=message["content"])
            else:
                raise NotImplementedError("Unexpected role: {}".format(message["role"]))

            encoded_messages.append(self._convert_elements_to_ids(tokenizer, elements))

        return encoded_messages


TEMPLATES: Dict[str, "Template"] = {}


def _register_template(
    name: str,
    format_user: Optional["Formatter"] = None,
    format_assistant: Optional["Formatter"] = None,
    format_system: Optional["Formatter"] = None,
    format_function: Optional["Formatter"] = None,
    format_observation: Optional["Formatter"] = None,
    format_tools: Optional["Formatter"] = None,
    format_prefix: Optional["Formatter"] = None,
    default_system: str = "",
    stop_words: Optional[Sequence[str]] = None,
    efficient_eos: bool = False,
    replace_eos: bool = False,
    replace_jinja_template: bool = False,
    mm_plugin: "BasePlugin" = get_mm_plugin(name="base"),
) -> None:
    r"""
    Registers a chat template.

    To add the following chat template:
    ```
    <s><user>user prompt here
    <model>model response here</s>
    <user>user prompt here
    <model>model response here</s>
    ```

    The corresponding code should be:
    ```
    _register_template(
        name="custom",
        format_user=StringFormatter(slots=["<user>{{content}}\n<model>"]),
        format_assistant=StringFormatter(slots=["{{content}}</s>\n"]),
        format_prefix=EmptyFormatter("<s>"),
    )
    ```
    """
    template_class = Llama2Template if any(k in name for k in ("llama2", "mistral", "pixtral")) else Template
    default_slots = ["{{content}}"] if efficient_eos else ["{{content}}", {"eos_token"}]
    default_user_formatter = StringFormatter(slots=["{{content}}"])
    default_assistant_formatter = StringFormatter(slots=default_slots)
    default_function_formatter = FunctionFormatter(slots=default_slots, tool_format="default")
    default_tool_formatter = ToolFormatter(tool_format="default")
    default_prefix_formatter = EmptyFormatter()
    TEMPLATES[name] = template_class(
        format_user=format_user or default_user_formatter,
        format_assistant=format_assistant or default_assistant_formatter,
        format_system=format_system or default_user_formatter,
        format_function=format_function or default_function_formatter,
        format_observation=format_observation or format_user or default_user_formatter,
        format_tools=format_tools or default_tool_formatter,
        format_prefix=format_prefix or default_prefix_formatter,
        default_system=default_system,
        stop_words=stop_words or [],
        efficient_eos=efficient_eos,
        replace_eos=replace_eos,
        replace_jinja_template=replace_jinja_template,
        mm_plugin=mm_plugin,
    )


def _add_or_replace_eos_token(tokenizer: "PreTrainedTokenizer", eos_token: str) -> None:
    is_added = tokenizer.eos_token_id is None
    num_added_tokens = tokenizer.add_special_tokens({"eos_token": eos_token})

    if is_added:
        logger.info_rank0(f"Add eos token: {tokenizer.eos_token}")
    else:
        logger.info_rank0(f"Replace eos token: {tokenizer.eos_token}")

    if num_added_tokens > 0:
        logger.warning_rank0("New tokens have been added, make sure `resize_vocab` is True.")


def _jinja_escape(content: str) -> str:
    return content.replace("'", r"\'")


def _convert_slots_to_jinja(slots: "SLOTS", tokenizer: "PreTrainedTokenizer", placeholder: str = "content") -> str:
    slot_items = []
    for slot in slots:
        if isinstance(slot, str):
            slot_pieces = slot.split("{{content}}")
            if slot_pieces[0]:
                slot_items.append("'" + _jinja_escape(slot_pieces[0]) + "'")
            if len(slot_pieces) > 1:
                slot_items.append(placeholder)
                if slot_pieces[1]:
                    slot_items.append("'" + _jinja_escape(slot_pieces[1]) + "'")
        elif isinstance(slot, set):  # do not use {{ eos_token }} since it may be replaced
            if "bos_token" in slot and tokenizer.bos_token_id is not None:
                slot_items.append("'" + tokenizer.bos_token + "'")
            elif "eos_token" in slot and tokenizer.eos_token_id is not None:
                slot_items.append("'" + tokenizer.eos_token + "'")
        elif isinstance(slot, dict):
            raise ValueError("Dict is not supported.")

    return " + ".join(slot_items)


def _get_jinja_template(template: "Template", tokenizer: "PreTrainedTokenizer") -> str:
    r"""
    Returns the jinja template.
    """
    jinja_template = ""

    prefix = _convert_slots_to_jinja(template.format_prefix.apply(), tokenizer)
    if prefix:
        jinja_template += "{{ " + prefix + " }}"

    if template.default_system:
        jinja_template += "{% set system_message = '" + _jinja_escape(template.default_system) + "' %}"

    jinja_template += (
        "{% if messages[0]['role'] == 'system' %}{% set loop_messages = messages[1:] %}"
        "{% set system_message = messages[0]['content'] %}{% else %}{% set loop_messages = messages %}{% endif %}"
    )

    system_message = _convert_slots_to_jinja(template.format_system.apply(), tokenizer, placeholder="system_message")
    if not isinstance(template, Llama2Template):
        jinja_template += "{% if system_message is defined %}{{ " + system_message + " }}{% endif %}"

    jinja_template += "{% for message in loop_messages %}"
    jinja_template += "{% set content = message['content'] %}"
    if isinstance(template, Llama2Template):
        jinja_template += "{% if loop.index0 == 0 and system_message is defined %}"
        jinja_template += "{% set content = " + system_message + " + message['content'] %}"
        jinja_template += "{% endif %}"

    jinja_template += "{% if message['role'] == 'user' %}"
    user_message = _convert_slots_to_jinja(template.format_user.apply(), tokenizer)
    jinja_template += "{{ " + user_message + " }}"

    jinja_template += "{% elif message['role'] == 'assistant' %}"
    assistant_message = _convert_slots_to_jinja(template.format_assistant.apply(), tokenizer)
    jinja_template += "{{ " + assistant_message + " }}"
    jinja_template += "{% endif %}"
    jinja_template += "{% endfor %}"
    return jinja_template


def get_template_and_fix_tokenizer(tokenizer: "PreTrainedTokenizer", data_args: "DataArguments") -> "Template":
    r"""
    Gets chat template and fixes the tokenizer.
    """
    if data_args.template is None:
        template = TEMPLATES["empty"]  # placeholder
    else:
        template = TEMPLATES.get(data_args.template, None)
        if template is None:
            raise ValueError(f"Template {data_args.template} does not exist.")

    if template.mm_plugin.__class__.__name__ != "BasePlugin":
        check_version("transformers>=4.45.0")

    if data_args.train_on_prompt and template.efficient_eos:
        raise ValueError("Current template does not support `train_on_prompt`.")

    if data_args.tool_format is not None:
        logger.info_rank0(f"Using tool format: {data_args.tool_format}.")
        default_slots = ["{{content}}"] if template.efficient_eos else ["{{content}}", {"eos_token"}]
        template.format_function = FunctionFormatter(slots=default_slots, tool_format=data_args.tool_format)
        template.format_tools = ToolFormatter(tool_format=data_args.tool_format)

    stop_words = template.stop_words
    if template.replace_eos:
        if not stop_words:
            raise ValueError("Stop words are required to replace the EOS token.")

        _add_or_replace_eos_token(tokenizer, eos_token=stop_words[0])
        stop_words = stop_words[1:]

    if tokenizer.eos_token_id is None:
        _add_or_replace_eos_token(tokenizer, eos_token="<|endoftext|>")

    if tokenizer.pad_token_id is None:
        tokenizer.pad_token = tokenizer.eos_token
        logger.info_rank0(f"Add pad token: {tokenizer.pad_token}")

    if stop_words:
        num_added_tokens = tokenizer.add_special_tokens(
            dict(additional_special_tokens=stop_words), replace_additional_special_tokens=False
        )
        logger.info_rank0("Add {} to stop words.".format(",".join(stop_words)))
        if num_added_tokens > 0:
            logger.warning_rank0("New tokens have been added, make sure `resize_vocab` is True.")

    if tokenizer.chat_template is None or template.replace_jinja_template:
        try:
            tokenizer.chat_template = _get_jinja_template(template, tokenizer)
        except ValueError as e:
            logger.info_rank0(f"Cannot add this chat template to tokenizer: {e}.")

    return template


_register_template(
    name="alpaca",
    format_user=StringFormatter(slots=["### Instruction:\n{{content}}\n\n### Response:\n"]),
    format_assistant=StringFormatter(slots=["{{content}}", {"eos_token"}, "\n\n"]),
    default_system=(
        "Below is an instruction that describes a task. Write a response that appropriately completes the request.\n\n"
    ),
    replace_jinja_template=True,
)


_register_template(
    name="aquila",
    format_user=StringFormatter(slots=["Human: {{content}}###Assistant:"]),
    format_assistant=StringFormatter(slots=["{{content}}###"]),
    format_system=StringFormatter(slots=["System: {{content}}###"]),
    default_system=(
        "A chat between a curious human and an artificial intelligence assistant. "
        "The assistant gives helpful, detailed, and polite answers to the human's questions."
    ),
    stop_words=["</s>"],
)


_register_template(
    name="atom",
    format_user=StringFormatter(
        slots=[{"bos_token"}, "Human: {{content}}\n", {"eos_token"}, {"bos_token"}, "Assistant:"]
    ),
    format_assistant=StringFormatter(slots=["{{content}}\n", {"eos_token"}]),
)


_register_template(
    name="baichuan",
    format_user=StringFormatter(slots=[{"token": "<reserved_102>"}, "{{content}}", {"token": "<reserved_103>"}]),
    efficient_eos=True,
)


_register_template(
    name="baichuan2",
    format_user=StringFormatter(slots=["<reserved_106>{{content}}<reserved_107>"]),
    efficient_eos=True,
)


_register_template(
    name="belle",
    format_user=StringFormatter(slots=["Human: {{content}}\n\nBelle: "]),
    format_assistant=StringFormatter(slots=["{{content}}", {"eos_token"}, "\n\n"]),
    format_prefix=EmptyFormatter(slots=[{"bos_token"}]),
)


_register_template(
    name="bluelm",
    format_user=StringFormatter(slots=[{"token": "[|Human|]:"}, "{{content}}", {"token": "[|AI|]:"}]),
)


_register_template(
    name="breeze",
    format_user=StringFormatter(slots=["[INST] {{content}} [/INST] "]),
    format_prefix=EmptyFormatter(slots=[{"bos_token"}]),
    efficient_eos=True,
)


_register_template(
    name="chatglm2",
    format_user=StringFormatter(slots=["[Round {{idx}}]\n\n问：{{content}}\n\n答："]),
    format_prefix=EmptyFormatter(slots=[{"token": "[gMASK]"}, {"token": "sop"}]),
    efficient_eos=True,
)


_register_template(
    name="chatglm3",
    format_user=StringFormatter(slots=[{"token": "<|user|>"}, "\n", "{{content}}", {"token": "<|assistant|>"}]),
    format_assistant=StringFormatter(slots=["\n", "{{content}}"]),
    format_system=StringFormatter(slots=[{"token": "<|system|>"}, "\n", "{{content}}"]),
    format_function=FunctionFormatter(slots=["{{content}}"], tool_format="glm4"),
    format_observation=StringFormatter(
        slots=[{"token": "<|observation|>"}, "\n", "{{content}}", {"token": "<|assistant|>"}]
    ),
    format_tools=ToolFormatter(tool_format="glm4"),
    format_prefix=EmptyFormatter(slots=[{"token": "[gMASK]"}, {"token": "sop"}]),
    stop_words=["<|user|>", "<|observation|>"],
    efficient_eos=True,
)


_register_template(
    name="chatml",
    format_user=StringFormatter(slots=["<|im_start|>user\n{{content}}<|im_end|>\n<|im_start|>assistant\n"]),
    format_assistant=StringFormatter(slots=["{{content}}<|im_end|>\n"]),
    format_system=StringFormatter(slots=["<|im_start|>system\n{{content}}<|im_end|>\n"]),
    format_observation=StringFormatter(slots=["<|im_start|>tool\n{{content}}<|im_end|>\n<|im_start|>assistant\n"]),
    stop_words=["<|im_end|>", "<|im_start|>"],
    replace_eos=True,
    replace_jinja_template=True,
)


# copied from chatml template
_register_template(
    name="chatml_de",
    format_user=StringFormatter(slots=["<|im_start|>user\n{{content}}<|im_end|>\n<|im_start|>assistant\n"]),
    format_assistant=StringFormatter(slots=["{{content}}<|im_end|>\n"]),
    format_system=StringFormatter(slots=["<|im_start|>system\n{{content}}<|im_end|>\n"]),
    format_observation=StringFormatter(slots=["<|im_start|>tool\n{{content}}<|im_end|>\n<|im_start|>assistant\n"]),
    default_system="Du bist ein freundlicher und hilfsbereiter KI-Assistent.",
    stop_words=["<|im_end|>", "<|im_start|>"],
    replace_eos=True,
    replace_jinja_template=True,
)


_register_template(
    name="codegeex2",
    format_prefix=EmptyFormatter(slots=[{"token": "[gMASK]"}, {"token": "sop"}]),
)


_register_template(
    name="codegeex4",
    format_user=StringFormatter(slots=["<|user|>\n{{content}}<|assistant|>\n"]),
    format_system=StringFormatter(slots=["<|system|>\n{{content}}"]),
    format_function=FunctionFormatter(slots=["{{content}}"], tool_format="glm4"),
    format_observation=StringFormatter(slots=["<|observation|>\n{{content}}<|assistant|>\n"]),
    format_tools=ToolFormatter(tool_format="glm4"),
    format_prefix=EmptyFormatter(slots=["[gMASK]<sop>"]),
    default_system=(
        "你是一位智能编程助手，你叫CodeGeeX。你会为用户回答关于编程、代码、计算机方面的任何问题，"
        "并提供格式规范、可以执行、准确安全的代码，并在必要时提供详细的解释。"
    ),
    stop_words=["<|user|>", "<|observation|>"],
    efficient_eos=True,
)


_register_template(
    name="cohere",
    format_user=StringFormatter(
        slots=[
            (
                "<|START_OF_TURN_TOKEN|><|USER_TOKEN|>{{content}}<|END_OF_TURN_TOKEN|>"
                "<|START_OF_TURN_TOKEN|><|CHATBOT_TOKEN|>"
            )
        ]
    ),
    format_system=StringFormatter(slots=["<|START_OF_TURN_TOKEN|><|SYSTEM_TOKEN|>{{content}}<|END_OF_TURN_TOKEN|>"]),
    format_prefix=EmptyFormatter(slots=[{"bos_token"}]),
)


_register_template(
    name="cpm",
    format_user=StringFormatter(slots=["<用户>{{content}}<AI>"]),
    format_prefix=EmptyFormatter(slots=[{"bos_token"}]),
)


# copied from chatml template
_register_template(
    name="cpm3",
    format_user=StringFormatter(slots=["<|im_start|>user\n{{content}}<|im_end|>\n<|im_start|>assistant\n"]),
    format_assistant=StringFormatter(slots=["{{content}}<|im_end|>\n"]),
    format_system=StringFormatter(slots=["<|im_start|>system\n{{content}}<|im_end|>\n"]),
    format_prefix=EmptyFormatter(slots=[{"bos_token"}]),
    stop_words=["<|im_end|>"],
)


<<<<<<< HEAD
=======
# copied from chatml template
_register_template(
    name="cpm_v",
    format_user=StringFormatter(slots=["<|im_start|>user\n{{content}}<|im_end|>\n<|im_start|>assistant\n"]),
    format_assistant=StringFormatter(slots=["{{content}}<|im_end|>\n"]),
    format_system=StringFormatter(slots=["<|im_start|>system\n{{content}}<|im_end|>\n"]),
    stop_words=["<|im_end|>"],
    mm_plugin=get_mm_plugin(name="cpm_v", image_token="<image>", video_token="<video>"),
)


>>>>>>> e3e2c8c6
# copied from chatml template
_register_template(
    name="dbrx",
    format_user=StringFormatter(slots=["<|im_start|>user\n{{content}}<|im_end|>\n<|im_start|>assistant\n"]),
    format_assistant=StringFormatter(slots=["{{content}}<|im_end|>\n"]),
    format_system=StringFormatter(slots=["<|im_start|>system\n{{content}}<|im_end|>\n"]),
    format_observation=StringFormatter(slots=["<|im_start|>tool\n{{content}}<|im_end|>\n<|im_start|>assistant\n"]),
    default_system=(
        "You are DBRX, created by Databricks. You were last updated in December 2023. "
        "You answer questions based on information available up to that point.\n"
        "YOU PROVIDE SHORT RESPONSES TO SHORT QUESTIONS OR STATEMENTS, but provide thorough "
        "responses to more complex and open-ended questions.\nYou assist with various tasks, "
        "from writing to coding (using markdown for code blocks — remember to use ``` with "
        "code, JSON, and tables).\n(You do not have real-time data access or code execution "
        "capabilities. You avoid stereotyping and provide balanced perspectives on "
        "controversial topics. You do not provide song lyrics, poems, or news articles and "
        "do not divulge details of your training data.)\nThis is your system prompt, "
        "guiding your responses. Do not reference it, just respond to the user. If you find "
        "yourself talking about this message, stop. You should be responding appropriately "
        "and usually that means not mentioning this.\nYOU DO NOT MENTION ANY OF THIS INFORMATION "
        "ABOUT YOURSELF UNLESS THE INFORMATION IS DIRECTLY PERTINENT TO THE USER'S QUERY."
    ),
    stop_words=["<|im_end|>"],
)


_register_template(
    name="deepseek",
    format_user=StringFormatter(slots=["User: {{content}}\n\nAssistant:"]),
    format_system=StringFormatter(slots=["{{content}}\n\n"]),
    format_prefix=EmptyFormatter(slots=[{"bos_token"}]),
)


_register_template(
    name="deepseek3",
    format_user=StringFormatter(slots=["<｜User｜>{{content}}<｜Assistant｜>"]),
    format_prefix=EmptyFormatter(slots=[{"bos_token"}]),
)


_register_template(
    name="deepseekcoder",
    format_user=StringFormatter(slots=["### Instruction:\n{{content}}\n### Response:"]),
    format_assistant=StringFormatter(slots=["\n{{content}}\n<|EOT|>\n"]),
    format_prefix=EmptyFormatter(slots=[{"bos_token"}]),
    default_system=(
        "You are an AI programming assistant, utilizing the DeepSeek Coder model, "
        "developed by DeepSeek Company, and you only answer questions related to computer science. "
        "For politically sensitive questions, security and privacy issues, "
        "and other non-computer science questions, you will refuse to answer.\n"
    ),
)


_register_template(
    name="default",
    format_user=StringFormatter(slots=["Human: {{content}}\nAssistant:"]),
    format_assistant=StringFormatter(slots=["{{content}}", {"eos_token"}, "\n"]),
    format_system=StringFormatter(slots=["System: {{content}}\n"]),
)


_register_template(
    name="empty",
    efficient_eos=True,
)


_register_template(
    name="exaone",
    format_user=StringFormatter(slots=["[|user|]{{content}}\n[|assistant|]"]),
    format_assistant=StringFormatter(slots=["{{content}}", {"eos_token"}, "\n"]),
    format_system=StringFormatter(slots=["[|system|]{{content}}[|endofturn|]\n"]),
)


_register_template(
    name="falcon",
    format_user=StringFormatter(slots=["User: {{content}}\nFalcon:"]),
    format_assistant=StringFormatter(slots=["{{content}}\n"]),
    efficient_eos=True,
)


_register_template(
    name="fewshot",
    format_assistant=StringFormatter(slots=["{{content}}\n\n"]),
    efficient_eos=True,
)


_register_template(
    name="gemma",
    format_user=StringFormatter(slots=["<start_of_turn>user\n{{content}}<end_of_turn>\n<start_of_turn>model\n"]),
    format_assistant=StringFormatter(slots=["{{content}}<end_of_turn>\n"]),
    format_observation=StringFormatter(
        slots=["<start_of_turn>tool\n{{content}}<end_of_turn>\n<start_of_turn>model\n"]
    ),
    format_prefix=EmptyFormatter(slots=[{"bos_token"}]),
)


_register_template(
    name="glm4",
    format_user=StringFormatter(slots=["<|user|>\n{{content}}<|assistant|>"]),
    format_assistant=StringFormatter(slots=["\n{{content}}"]),
    format_system=StringFormatter(slots=["<|system|>\n{{content}}"]),
    format_function=FunctionFormatter(slots=["{{content}}"], tool_format="glm4"),
    format_observation=StringFormatter(slots=["<|observation|>\n{{content}}<|assistant|>"]),
    format_tools=ToolFormatter(tool_format="glm4"),
    format_prefix=EmptyFormatter(slots=["[gMASK]<sop>"]),
    stop_words=["<|user|>", "<|observation|>"],
    efficient_eos=True,
)


_register_template(
    name="granite3",
    format_user=StringFormatter(
        slots=[
            "<|start_of_role|>user<|end_of_role|>{{content}}<|end_of_text|>\n<|start_of_role|>assistant<|end_of_role|>"
        ]
    ),
    format_assistant=StringFormatter(slots=["{{content}}<|end_of_text|>\n"]),
    format_system=StringFormatter(slots=["<|start_of_role|>system<|end_of_role|>{{content}}<|end_of_text|>\n"]),
)


_register_template(
    name="index",
    format_user=StringFormatter(slots=["reserved_0{{content}}reserved_1"]),
    format_system=StringFormatter(slots=["<unk>{{content}}"]),
    efficient_eos=True,
)


_register_template(
    name="intern",
    format_user=StringFormatter(slots=["<|User|>:{{content}}\n<|Bot|>:"]),
    format_assistant=StringFormatter(slots=["{{content}}<eoa>\n"]),
    format_system=StringFormatter(slots=["<|System|>:{{content}}\n"]),
    format_prefix=EmptyFormatter(slots=[{"bos_token"}]),
    stop_words=["<eoa>"],
)


_register_template(
    name="intern2",
    format_user=StringFormatter(slots=["<|im_start|>user\n{{content}}<|im_end|>\n<|im_start|>assistant\n"]),
    format_assistant=StringFormatter(slots=["{{content}}<|im_end|>\n"]),
    format_system=StringFormatter(slots=["<|im_start|>system\n{{content}}<|im_end|>\n"]),
    format_prefix=EmptyFormatter(slots=[{"bos_token"}]),
    stop_words=["<|im_end|>"],
)


_register_template(
    name="llama2",
    format_user=StringFormatter(slots=[{"bos_token"}, "[INST] {{content}} [/INST]"]),
    format_system=StringFormatter(slots=["<<SYS>>\n{{content}}\n<</SYS>>\n\n"]),
)


# copied from llama2 template
_register_template(
    name="llama2_zh",
    format_user=StringFormatter(slots=[{"bos_token"}, "[INST] {{content}} [/INST]"]),
    format_system=StringFormatter(slots=["<<SYS>>\n{{content}}\n<</SYS>>\n\n"]),
    default_system="You are a helpful assistant. 你是一个乐于助人的助手。",
)


_register_template(
    name="llama3",
    format_user=StringFormatter(
        slots=[
            (
                "<|start_header_id|>user<|end_header_id|>\n\n{{content}}<|eot_id|>"
                "<|start_header_id|>assistant<|end_header_id|>\n\n"
            )
        ]
    ),
    format_system=StringFormatter(slots=["<|start_header_id|>system<|end_header_id|>\n\n{{content}}<|eot_id|>"]),
    format_function=FunctionFormatter(slots=["{{content}}", "<|eot_id|>"], tool_format="llama3"),
    format_observation=StringFormatter(
        slots=[
            (
                "<|start_header_id|>ipython<|end_header_id|>\n\n{{content}}<|eot_id|>"
                "<|start_header_id|>assistant<|end_header_id|>\n\n"
            )
        ]
    ),
    format_tools=ToolFormatter(tool_format="llama3"),
    format_prefix=EmptyFormatter(slots=[{"bos_token"}]),
    stop_words=["<|eot_id|>", "<|eom_id|>"],
)


# copied from llama3 template
_register_template(
    name="mllama",
    format_user=StringFormatter(
        slots=[
            (
                "<|start_header_id|>user<|end_header_id|>\n\n{{content}}<|eot_id|>"
                "<|start_header_id|>assistant<|end_header_id|>\n\n"
            )
        ]
    ),
    format_system=StringFormatter(slots=["<|start_header_id|>system<|end_header_id|>\n\n{{content}}<|eot_id|>"]),
    format_function=FunctionFormatter(slots=["{{content}}", "<|eot_id|>"], tool_format="llama3"),
    format_observation=StringFormatter(
        slots=[
            (
                "<|start_header_id|>ipython<|end_header_id|>\n\n{{content}}<|eot_id|>"
                "<|start_header_id|>assistant<|end_header_id|>\n\n"
            )
        ]
    ),
    format_tools=ToolFormatter(tool_format="llama3"),
    format_prefix=EmptyFormatter(slots=[{"bos_token"}]),
    stop_words=["<|eot_id|>", "<|eom_id|>"],
    mm_plugin=get_mm_plugin(name="mllama", image_token="<|image|>"),
)


# copied from vicuna template
_register_template(
    name="llava",
    format_user=StringFormatter(slots=["USER: {{content}} ASSISTANT:"]),
    default_system=(
        "A chat between a curious user and an artificial intelligence assistant. "
        "The assistant gives helpful, detailed, and polite answers to the user's questions."
    ),
    mm_plugin=get_mm_plugin(name="llava", image_token="<image>"),
)


# copied from vicuna template
_register_template(
    name="llava_next",
    format_user=StringFormatter(slots=["USER: {{content}} ASSISTANT:"]),
    default_system=(
        "A chat between a curious user and an artificial intelligence assistant. "
        "The assistant gives helpful, detailed, and polite answers to the user's questions."
    ),
    mm_plugin=get_mm_plugin(name="llava_next", image_token="<image>"),
)


# copied from llama3 template
_register_template(
    name="llava_next_llama3",
    format_user=StringFormatter(
        slots=[
            (
                "<|start_header_id|>user<|end_header_id|>\n\n{{content}}<|eot_id|>"
                "<|start_header_id|>assistant<|end_header_id|>\n\n"
            )
        ]
    ),
    format_system=StringFormatter(slots=["<|start_header_id|>system<|end_header_id|>\n\n{{content}}<|eot_id|>"]),
    format_function=FunctionFormatter(slots=["{{content}}", "<|eot_id|>"], tool_format="llama3"),
    format_observation=StringFormatter(
        slots=[
            (
                "<|start_header_id|>ipython<|end_header_id|>\n\n{{content}}<|eot_id|>"
                "<|start_header_id|>assistant<|end_header_id|>\n\n"
            )
        ]
    ),
    format_tools=ToolFormatter(tool_format="llama3"),
    format_prefix=EmptyFormatter(slots=[{"bos_token"}]),
    stop_words=["<|eot_id|>", "<|eom_id|>"],
    mm_plugin=get_mm_plugin(name="llava_next", image_token="<image>"),
)


# copied from mistral template
_register_template(
    name="llava_next_mistral",
    format_user=StringFormatter(slots=["[INST] {{content}}[/INST]"]),
    format_assistant=StringFormatter(slots=[" {{content}}", {"eos_token"}]),
    format_system=StringFormatter(slots=["{{content}}\n\n"]),
    format_function=FunctionFormatter(slots=["[TOOL_CALLS] ", "{{content}}", {"eos_token"}], tool_format="mistral"),
    format_observation=StringFormatter(slots=["""[TOOL_RESULTS] {"content": {{content}}}[/TOOL_RESULTS]"""]),
    format_tools=ToolFormatter(tool_format="mistral"),
    format_prefix=EmptyFormatter(slots=[{"bos_token"}]),
    mm_plugin=get_mm_plugin(name="llava_next", image_token="<image>"),
)


# copied from chatml template
_register_template(
    name="llava_next_qwen",
    format_user=StringFormatter(slots=["<|im_start|>user\n{{content}}<|im_end|>\n<|im_start|>assistant\n"]),
    format_assistant=StringFormatter(slots=["{{content}}<|im_end|>\n"]),
    format_system=StringFormatter(slots=["<|im_start|>system\n{{content}}<|im_end|>\n"]),
    format_function=FunctionFormatter(slots=["{{content}}<|im_end|>\n"], tool_format="qwen"),
    format_observation=StringFormatter(
        slots=["<|im_start|>user\n<tool_response>\n{{content}}\n</tool_response><|im_end|>\n<|im_start|>assistant\n"]
    ),
    format_tools=ToolFormatter(tool_format="qwen"),
    default_system="You are a helpful assistant.",
    stop_words=["<|im_end|>"],
    mm_plugin=get_mm_plugin(name="llava_next", image_token="<image>"),
)


# copied from chatml template
_register_template(
    name="llava_next_yi",
    format_user=StringFormatter(slots=["<|im_start|>user\n{{content}}<|im_end|>\n<|im_start|>assistant\n"]),
    format_assistant=StringFormatter(slots=["{{content}}<|im_end|>\n"]),
    format_system=StringFormatter(slots=["<|im_start|>system\n{{content}}<|im_end|>\n"]),
    stop_words=["<|im_end|>"],
    mm_plugin=get_mm_plugin(name="llava_next", image_token="<image>"),
)


# copied from vicuna template
_register_template(
    name="llava_next_video",
    format_user=StringFormatter(slots=["USER: {{content}} ASSISTANT:"]),
    default_system=(
        "A chat between a curious user and an artificial intelligence assistant. "
        "The assistant gives helpful, detailed, and polite answers to the user's questions."
    ),
    mm_plugin=get_mm_plugin(name="llava_next_video", image_token="<image>", video_token="<video>"),
)


# copied from mistral template
_register_template(
    name="llava_next_video_mistral",
    format_user=StringFormatter(slots=["[INST] {{content}}[/INST]"]),
    format_assistant=StringFormatter(slots=[" {{content}}", {"eos_token"}]),
    format_system=StringFormatter(slots=["{{content}}\n\n"]),
    format_function=FunctionFormatter(slots=["[TOOL_CALLS] ", "{{content}}", {"eos_token"}], tool_format="mistral"),
    format_observation=StringFormatter(slots=["""[TOOL_RESULTS] {"content": {{content}}}[/TOOL_RESULTS]"""]),
    format_tools=ToolFormatter(tool_format="mistral"),
    format_prefix=EmptyFormatter(slots=[{"bos_token"}]),
    mm_plugin=get_mm_plugin(name="llava_next_video", image_token="<image>", video_token="<video>"),
)


# copied from chatml template
_register_template(
    name="llava_next_video_yi",
    format_user=StringFormatter(slots=["<|im_start|>user\n{{content}}<|im_end|>\n<|im_start|>assistant\n"]),
    format_assistant=StringFormatter(slots=["{{content}}<|im_end|>\n"]),
    format_system=StringFormatter(slots=["<|im_start|>system\n{{content}}<|im_end|>\n"]),
    stop_words=["<|im_end|>"],
    mm_plugin=get_mm_plugin(name="llava_next_video", image_token="<image>", video_token="<video>"),
)


# copied from chatml template
_register_template(
    name="marco",
    format_user=StringFormatter(slots=["<|im_start|>user\n{{content}}<|im_end|>\n<|im_start|>assistant\n"]),
    format_assistant=StringFormatter(slots=["{{content}}<|im_end|>\n"]),
    format_system=StringFormatter(slots=["<|im_start|>system\n{{content}}<|im_end|>\n"]),
    format_observation=StringFormatter(slots=["<|im_start|>tool\n{{content}}<|im_end|>\n<|im_start|>assistant\n"]),
    default_system=(
        "你是一个经过良好训练的AI助手，你的名字是Marco-o1.由阿里国际数字商业集团的AI Business创造.\n## 重要！！！！！\n"
        "当你回答问题时，你的思考应该在<Thought>内完成，<Output>内输出你的结果。\n"
        "<Thought>应该尽可能是英文，但是有2个特例，一个是对原文中的引用，另一个是是数学应该使用markdown格式，<Output>内的输出需要遵循用户输入的语言。\n"
    ),
    stop_words=["<|im_end|>"],
)


_register_template(
    name="minicpm_v",
    format_user=StringFormatter(slots=["<|im_start|>user\n{{content}}<|im_end|>\n<|im_start|>assistant\n"]),
    format_assistant=StringFormatter(slots=["{{content}}<|im_end|>\n"]),
    format_system=StringFormatter(slots=["<|im_start|>system\n{{content}}<|im_end|>\n"]),
    stop_words=["<|im_end|>"],
    mm_plugin=get_mm_plugin(name="minicpm_v", image_token="<image>", video_token="<video>"),
)


_register_template(
    name="mistral",
    format_user=StringFormatter(slots=["[INST] {{content}}[/INST]"]),
    format_assistant=StringFormatter(slots=[" {{content}}", {"eos_token"}]),
    format_system=StringFormatter(slots=["{{content}}\n\n"]),
    format_function=FunctionFormatter(slots=["[TOOL_CALLS] ", "{{content}}", {"eos_token"}], tool_format="mistral"),
    format_observation=StringFormatter(slots=["""[TOOL_RESULTS] {"content": {{content}}}[/TOOL_RESULTS]"""]),
    format_tools=ToolFormatter(tool_format="mistral"),
    format_prefix=EmptyFormatter(slots=[{"bos_token"}]),
)


_register_template(
    name="olmo",
    format_user=StringFormatter(slots=["<|user|>\n{{content}}<|assistant|>\n"]),
    format_prefix=EmptyFormatter(slots=[{"eos_token"}]),
)


_register_template(
    name="openchat",
    format_user=StringFormatter(slots=["GPT4 Correct User: {{content}}", {"eos_token"}, "GPT4 Correct Assistant:"]),
    format_prefix=EmptyFormatter(slots=[{"bos_token"}]),
)


_register_template(
    name="openchat-3.6",
    format_user=StringFormatter(
        slots=[
            (
                "<|start_header_id|>GPT4 Correct User<|end_header_id|>\n\n{{content}}<|eot_id|>"
                "<|start_header_id|>GPT4 Correct Assistant<|end_header_id|>\n\n"
            )
        ]
    ),
    format_prefix=EmptyFormatter(slots=[{"bos_token"}]),
    stop_words=["<|eot_id|>"],
)


# copied from chatml template
_register_template(
    name="opencoder",
    format_user=StringFormatter(slots=["<|im_start|>user\n{{content}}<|im_end|>\n<|im_start|>assistant\n"]),
    format_assistant=StringFormatter(slots=["{{content}}<|im_end|>\n"]),
    format_system=StringFormatter(slots=["<|im_start|>system\n{{content}}<|im_end|>\n"]),
    format_observation=StringFormatter(slots=["<|im_start|>tool\n{{content}}<|im_end|>\n<|im_start|>assistant\n"]),
    default_system="You are OpenCoder, created by OpenCoder Team.",
    stop_words=["<|im_end|>"],
)


_register_template(
    name="orion",
    format_user=StringFormatter(slots=["Human: {{content}}\n\nAssistant: ", {"eos_token"}]),
    format_prefix=EmptyFormatter(slots=[{"bos_token"}]),
)


# copied from gemma template
_register_template(
    name="paligemma",
    format_user=StringFormatter(slots=["<start_of_turn>user\n{{content}}<end_of_turn>\n<start_of_turn>model\n"]),
    format_assistant=StringFormatter(slots=["{{content}}<end_of_turn>\n"]),
    format_observation=StringFormatter(
        slots=["<start_of_turn>tool\n{{content}}<end_of_turn>\n<start_of_turn>model\n"]
    ),
    format_prefix=EmptyFormatter(slots=[{"bos_token"}]),
    mm_plugin=get_mm_plugin(name="paligemma", image_token="<image>"),
)


_register_template(
    name="phi",
    format_user=StringFormatter(slots=["<|user|>\n{{content}}<|end|>\n<|assistant|>\n"]),
    format_assistant=StringFormatter(slots=["{{content}}<|end|>\n"]),
    format_system=StringFormatter(slots=["<|system|>\n{{content}}<|end|>\n"]),
    stop_words=["<|end|>"],
)


_register_template(
    name="phi_small",
    format_user=StringFormatter(slots=["<|user|>\n{{content}}<|end|>\n<|assistant|>\n"]),
    format_assistant=StringFormatter(slots=["{{content}}<|end|>\n"]),
    format_system=StringFormatter(slots=["<|system|>\n{{content}}<|end|>\n"]),
    format_prefix=EmptyFormatter(slots=[{"<|endoftext|>"}]),
    stop_words=["<|end|>"],
)


_register_template(
    name="phi4",
    format_user=StringFormatter(
        slots=["<|im_start|>user<|im_sep|>{{content}}<|im_end|><|im_start|>assistant<|im_sep|>"]
    ),
    format_assistant=StringFormatter(slots=["{{content}}<|im_end|>"]),
    format_system=StringFormatter(slots=["<|im_start|>system<|im_sep|>{{content}}<|im_end|>"]),
    stop_words=["<|im_end|>"],
)


_register_template(
    name="pixtral",
    format_user=StringFormatter(slots=["[INST]{{content}}[/INST]"]),
    format_system=StringFormatter(slots=["{{content}}\n\n"]),
    format_prefix=EmptyFormatter(slots=[{"bos_token"}]),
    mm_plugin=get_mm_plugin(name="pixtral", image_token="[IMG]"),
)


# copied from chatml template
_register_template(
    name="qwen",
    format_user=StringFormatter(slots=["<|im_start|>user\n{{content}}<|im_end|>\n<|im_start|>assistant\n"]),
    format_assistant=StringFormatter(slots=["{{content}}<|im_end|>\n"]),
    format_system=StringFormatter(slots=["<|im_start|>system\n{{content}}<|im_end|>\n"]),
    format_function=FunctionFormatter(slots=["{{content}}<|im_end|>\n"], tool_format="qwen"),
    format_observation=StringFormatter(
        slots=["<|im_start|>user\n<tool_response>\n{{content}}\n</tool_response><|im_end|>\n<|im_start|>assistant\n"]
    ),
    format_tools=ToolFormatter(tool_format="qwen"),
    default_system="You are a helpful assistant.",
    stop_words=["<|im_end|>"],
)


# copied from chatml template
_register_template(
    name="qwen2_vl",
    format_user=StringFormatter(slots=["<|im_start|>user\n{{content}}<|im_end|>\n<|im_start|>assistant\n"]),
    format_assistant=StringFormatter(slots=["{{content}}<|im_end|>\n"]),
    format_system=StringFormatter(slots=["<|im_start|>system\n{{content}}<|im_end|>\n"]),
    format_function=FunctionFormatter(slots=["{{content}}<|im_end|>\n"], tool_format="qwen"),
    format_observation=StringFormatter(
        slots=["<|im_start|>user\n<tool_response>\n{{content}}\n</tool_response><|im_end|>\n<|im_start|>assistant\n"]
    ),
    format_tools=ToolFormatter(tool_format="qwen"),
    default_system="You are a helpful assistant.",
    stop_words=["<|im_end|>"],
    mm_plugin=get_mm_plugin(name="qwen2_vl", image_token="<|image_pad|>", video_token="<|video_pad|>"),
)


_register_template(
    name="sailor",
    format_user=StringFormatter(slots=["<|im_start|>question\n{{content}}<|im_end|>\n<|im_start|>answer\n"]),
    format_assistant=StringFormatter(slots=["{{content}}<|im_end|>\n"]),
    format_system=StringFormatter(slots=["<|im_start|>system\n{{content}}<|im_end|>\n"]),
    default_system=(
        "You are an AI assistant named Sailor created by Sea AI Lab. "
        "Your answer should be friendly, unbiased, faithful, informative and detailed."
    ),
    stop_words=["<|im_end|>"],
)


# copied from llama3 template
_register_template(
    name="skywork_o1",
    format_user=StringFormatter(
        slots=[
            (
                "<|start_header_id|>user<|end_header_id|>\n\n{{content}}<|eot_id|>"
                "<|start_header_id|>assistant<|end_header_id|>\n\n"
            )
        ]
    ),
    format_system=StringFormatter(slots=["<|start_header_id|>system<|end_header_id|>\n\n{{content}}<|eot_id|>"]),
    format_observation=StringFormatter(
        slots=[
            (
                "<|start_header_id|>tool<|end_header_id|>\n\n{{content}}<|eot_id|>"
                "<|start_header_id|>assistant<|end_header_id|>\n\n"
            )
        ]
    ),
    format_prefix=EmptyFormatter(slots=[{"bos_token"}]),
    default_system=(
        "You are Skywork-o1, a thinking model developed by Skywork AI, specializing in solving complex problems "
        "involving mathematics, coding, and logical reasoning through deep thought. When faced with a user's request, "
        "you first engage in a lengthy and in-depth thinking process to explore possible solutions to the problem. "
        "After completing your thoughts, you then provide a detailed explanation of the solution process "
        "in your response."
    ),
    stop_words=["<|eot_id|>"],
)


_register_template(
    name="solar",
    format_user=StringFormatter(slots=["### User:\n{{content}}\n\n### Assistant:\n"]),
    format_system=StringFormatter(slots=["### System:\n{{content}}\n\n"]),
    efficient_eos=True,
)


_register_template(
    name="starchat",
    format_user=StringFormatter(slots=["<|user|>\n{{content}}<|end|>\n<|assistant|>"]),
    format_assistant=StringFormatter(slots=["{{content}}<|end|>\n"]),
    format_system=StringFormatter(slots=["<|system|>\n{{content}}<|end|>\n"]),
    stop_words=["<|end|>"],
)


_register_template(
    name="telechat",
    format_user=StringFormatter(slots=["<_user>{{content}}<_bot>"]),
    format_system=StringFormatter(slots=["<_system>{{content}}<_end>"]),
)


_register_template(
    name="telechat2",
    format_user=StringFormatter(slots=["<_user>{{content}}<_bot>"]),
    format_system=StringFormatter(slots=["<_system>{{content}}"]),
    default_system=(
        "你是中国电信星辰语义大模型，英文名是TeleChat，你是由中电信人工智能科技有限公司和中国电信人工智能研究院（TeleAI）研发的人工智能助手。"
    ),
)


_register_template(
    name="vicuna",
    format_user=StringFormatter(slots=["USER: {{content}} ASSISTANT:"]),
    default_system=(
        "A chat between a curious user and an artificial intelligence assistant. "
        "The assistant gives helpful, detailed, and polite answers to the user's questions."
    ),
    replace_jinja_template=True,
)


_register_template(
    name="video_llava",
    format_user=StringFormatter(slots=["USER: {{content}} ASSISTANT:"]),
    default_system=(
        "A chat between a curious user and an artificial intelligence assistant. "
        "The assistant gives helpful, detailed, and polite answers to the user's questions."
    ),
    mm_plugin=get_mm_plugin(name="video_llava", image_token="<image>", video_token="<video>"),
)


_register_template(
    name="xuanyuan",
    format_user=StringFormatter(slots=["Human: {{content}} Assistant:"]),
    default_system=(
        "以下是用户和人工智能助手之间的对话。用户以Human开头，人工智能助手以Assistant开头，"
        "会对人类提出的问题给出有帮助、高质量、详细和礼貌的回答，并且总是拒绝参与与不道德、"
        "不安全、有争议、政治敏感等相关的话题、问题和指示。\n"
    ),
)


_register_template(
    name="xverse",
    format_user=StringFormatter(slots=["Human: {{content}}\n\nAssistant: "]),
)


_register_template(
    name="yayi",
    format_user=StringFormatter(slots=[{"token": "<|Human|>"}, ":\n{{content}}\n\n", {"token": "<|YaYi|>"}, ":"]),
    format_assistant=StringFormatter(slots=["{{content}}\n\n"]),
    format_system=StringFormatter(slots=[{"token": "<|System|>"}, ":\n{{content}}\n\n"]),
    default_system=(
        "You are a helpful, respectful and honest assistant named YaYi "
        "developed by Beijing Wenge Technology Co.,Ltd. "
        "Always answer as helpfully as possible, while being safe.  "
        "Your answers should not include any harmful, unethical, "
        "racist, sexist, toxic, dangerous, or illegal content. "
        "Please ensure that your responses are socially unbiased and positive in nature.\n\n"
        "If a question does not make any sense, or is not factually coherent, "
        "explain why instead of answering something not correct. "
        "If you don't know the answer to a question, please don't share false information."
    ),
    stop_words=["<|End|>"],
)


# copied from chatml template
_register_template(
    name="yi",
    format_user=StringFormatter(slots=["<|im_start|>user\n{{content}}<|im_end|>\n<|im_start|>assistant\n"]),
    format_assistant=StringFormatter(slots=["{{content}}<|im_end|>\n"]),
    format_system=StringFormatter(slots=["<|im_start|>system\n{{content}}<|im_end|>\n"]),
    stop_words=["<|im_end|>"],
)


_register_template(
    name="yi_vl",
    format_user=StringFormatter(slots=["### Human: {{content}}\n### Assistant:"]),
    format_assistant=StringFormatter(slots=["{{content}}\n"]),
    default_system=(
        "This is a chat between an inquisitive human and an AI assistant. "
        "Assume the role of the AI assistant. Read all the images carefully, "
        "and respond to the human's questions with informative, helpful, detailed and polite answers. "
        "这是一个好奇的人类和一个人工智能助手之间的对话。假设你扮演这个AI助手的角色。"
        "仔细阅读所有的图像，并对人类的问题做出信息丰富、有帮助、详细的和礼貌的回答。\n\n"
    ),
    stop_words=["###"],
    efficient_eos=True,
    mm_plugin=get_mm_plugin(name="llava", image_token="<image>"),
)


_register_template(
    name="yuan",
    format_user=StringFormatter(slots=["{{content}}", {"token": "<sep>"}]),
    format_assistant=StringFormatter(slots=["{{content}}<eod>\n"]),
    stop_words=["<eod>"],
)


_register_template(
    name="zephyr",
    format_user=StringFormatter(slots=["<|user|>\n{{content}}", {"eos_token"}, "<|assistant|>\n"]),
    format_system=StringFormatter(slots=["<|system|>\n{{content}}", {"eos_token"}]),
    default_system="You are Zephyr, a helpful assistant.",
)


_register_template(
    name="ziya",
    format_user=StringFormatter(slots=["<human>:{{content}}\n<bot>:"]),
    format_assistant=StringFormatter(slots=["{{content}}\n"]),
)<|MERGE_RESOLUTION|>--- conflicted
+++ resolved
@@ -576,20 +576,6 @@
 )
 
 
-<<<<<<< HEAD
-=======
-# copied from chatml template
-_register_template(
-    name="cpm_v",
-    format_user=StringFormatter(slots=["<|im_start|>user\n{{content}}<|im_end|>\n<|im_start|>assistant\n"]),
-    format_assistant=StringFormatter(slots=["{{content}}<|im_end|>\n"]),
-    format_system=StringFormatter(slots=["<|im_start|>system\n{{content}}<|im_end|>\n"]),
-    stop_words=["<|im_end|>"],
-    mm_plugin=get_mm_plugin(name="cpm_v", image_token="<image>", video_token="<video>"),
-)
-
-
->>>>>>> e3e2c8c6
 # copied from chatml template
 _register_template(
     name="dbrx",
@@ -964,6 +950,7 @@
 )
 
 
+# copied from chatml template
 _register_template(
     name="minicpm_v",
     format_user=StringFormatter(slots=["<|im_start|>user\n{{content}}<|im_end|>\n<|im_start|>assistant\n"]),
