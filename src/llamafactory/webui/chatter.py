--- conflicted
+++ resolved
@@ -138,14 +138,12 @@
             infer_dtype=get("infer.infer_dtype"),
             trust_remote_code=True,
         )
-<<<<<<< HEAD
         if is_torch_hpu_available():
             args["use_habana"] = get("top.use_habana") == "True"
             args["use_lazy_mode"] = get("top.use_lazy_mode") == "True"
             args["use_hpu_graphs"] = get("top.use_hpu_graphs") == "True"
-=======
+
         args.update(json.loads(get("infer.extra_args")))
->>>>>>> a4048b7b
 
         # checkpoints
         if checkpoint_path:
