# Copyright 2025 the LlamaFactory team.
#
# Licensed under the Apache License, Version 2.0 (the "License");
# you may not use this file except in compliance with the License.
# You may obtain a copy of the License at
#
#     http://www.apache.org/licenses/LICENSE-2.0
#
# Unless required by applicable law or agreed to in writing, software
# distributed under the License is distributed on an "AS IS" BASIS,
# WITHOUT WARRANTIES OR CONDITIONS OF ANY KIND, either express or implied.
# See the License for the specific language governing permissions and
# limitations under the License.

from typing import TYPE_CHECKING

from ...data import TEMPLATES
from ...extras.constants import METHODS, SUPPORTED_MODELS
<<<<<<< HEAD
from ...extras.misc import is_torch_hpu_available
=======
from ...extras.misc import use_modelscope, use_openmind
>>>>>>> cf1087d4
from ...extras.packages import is_gradio_available
from ..common import save_config
from ..control import can_quantize, can_quantize_to, check_template, get_model_info, list_checkpoints, switch_hub


if is_gradio_available():
    import gradio as gr


if TYPE_CHECKING:
    from gradio.components import Component


def create_top() -> dict[str, "Component"]:
    with gr.Row():
        lang = gr.Dropdown(choices=["en", "ru", "zh", "ko", "ja"], value=None, scale=1)
        available_models = list(SUPPORTED_MODELS.keys()) + ["Custom"]
        model_name = gr.Dropdown(choices=available_models, value=None, scale=2)
        model_path = gr.Textbox(scale=2)
        default_hub = "modelscope" if use_modelscope() else "openmind" if use_openmind() else "huggingface"
        hub_name = gr.Dropdown(choices=["huggingface", "modelscope", "openmind"], value=default_hub, scale=2)

    with gr.Row():
        finetuning_type = gr.Dropdown(choices=METHODS, value="lora", scale=1)
        checkpoint_path = gr.Dropdown(multiselect=True, allow_custom_value=True, scale=6)

    with gr.Row():
        quantization_bit = gr.Dropdown(choices=["none", "8", "4"], value="none", allow_custom_value=True)
        quantization_method = gr.Dropdown(choices=["bnb", "hqq", "eetq"], value="bnb")
        template = gr.Dropdown(choices=list(TEMPLATES.keys()), value="default")
        rope_scaling = gr.Dropdown(choices=["none", "linear", "dynamic", "yarn", "llama3"], value="none")
        booster = gr.Dropdown(choices=["auto", "flashattn2", "unsloth", "liger_kernel"], value="auto")

    if is_torch_hpu_available():
        with gr.Row():
            use_habana = gr.Dropdown(choices=["True", "False"], value="True", allow_custom_value=True, scale=2)
            gaudi_config_name = gr.Textbox(scale=3)
            use_lazy_mode = gr.Dropdown(choices=["True", "False"], value="True", allow_custom_value=True, scale=2)
            use_hpu_graphs = gr.Dropdown(choices=["True", "False"], value="True", allow_custom_value=True, scale=2)

        use_habana.input(save_config, inputs=[lang, use_habana], queue=False)
        gaudi_config_name.input(save_config, inputs=[lang, gaudi_config_name], queue=False)
        use_lazy_mode.input(save_config, inputs=[lang, use_lazy_mode], queue=False)
        use_hpu_graphs.input(save_config, inputs=[lang, use_hpu_graphs], queue=False)

    model_name.change(get_model_info, [model_name], [model_path, template], queue=False).then(
        list_checkpoints, [model_name, finetuning_type], [checkpoint_path], queue=False
    ).then(check_template, [lang, template])
    model_name.input(save_config, inputs=[lang, hub_name, model_name], queue=False)
    model_path.input(save_config, inputs=[lang, hub_name, model_name, model_path], queue=False)
    finetuning_type.change(can_quantize, [finetuning_type], [quantization_bit], queue=False).then(
        list_checkpoints, [model_name, finetuning_type], [checkpoint_path], queue=False
    )
    checkpoint_path.focus(list_checkpoints, [model_name, finetuning_type], [checkpoint_path], queue=False)
    quantization_method.change(can_quantize_to, [quantization_method], [quantization_bit], queue=False)
    hub_name.change(switch_hub, inputs=[hub_name], queue=False).then(
        get_model_info, [model_name], [model_path, template], queue=False
    ).then(list_checkpoints, [model_name, finetuning_type], [checkpoint_path], queue=False).then(
        check_template, [lang, template]
    )
    hub_name.input(save_config, inputs=[lang, hub_name], queue=False)

    elements = dict(
        lang=lang,
        model_name=model_name,
        model_path=model_path,
        hub_name=hub_name,
        finetuning_type=finetuning_type,
        checkpoint_path=checkpoint_path,
        quantization_bit=quantization_bit,
        quantization_method=quantization_method,
        template=template,
        rope_scaling=rope_scaling,
        booster=booster,
    )

    if is_torch_hpu_available():
        elements.update(
            dict(
                use_habana=use_habana,
                gaudi_config_name=gaudi_config_name,
                use_lazy_mode=use_lazy_mode,
                use_hpu_graphs=use_hpu_graphs,
            )
        )

    return elements<|MERGE_RESOLUTION|>--- conflicted
+++ resolved
@@ -16,11 +16,8 @@
 
 from ...data import TEMPLATES
 from ...extras.constants import METHODS, SUPPORTED_MODELS
-<<<<<<< HEAD
+from ...extras.misc import use_modelscope, use_openmind
 from ...extras.misc import is_torch_hpu_available
-=======
-from ...extras.misc import use_modelscope, use_openmind
->>>>>>> cf1087d4
 from ...extras.packages import is_gradio_available
 from ..common import save_config
 from ..control import can_quantize, can_quantize_to, check_template, get_model_info, list_checkpoints, switch_hub
@@ -81,7 +78,7 @@
     ).then(list_checkpoints, [model_name, finetuning_type], [checkpoint_path], queue=False).then(
         check_template, [lang, template]
     )
-    hub_name.input(save_config, inputs=[lang, hub_name], queue=False)
+    hub_name.input(save_config, inputs=[lang, hub_name], queue=False)    
 
     elements = dict(
         lang=lang,
