# Copyright 2025 the LlamaFactory team.
#
# Licensed under the Apache License, Version 2.0 (the "License");
# you may not use this file except in compliance with the License.
# You may obtain a copy of the License at
#
#     http://www.apache.org/licenses/LICENSE-2.0
#
# Unless required by applicable law or agreed to in writing, software
# distributed under the License is distributed on an "AS IS" BASIS,
# WITHOUT WARRANTIES OR CONDITIONS OF ANY KIND, either express or implied.
# See the License for the specific language governing permissions and
# limitations under the License.

import os
import subprocess
import sys
from copy import deepcopy
from enum import Enum, unique

from .extras import logging

USAGE = (
    "-" * 70
    + "\n"
    + "| Usage:                                                             |\n"
    + "|   llamafactory-cli api -h: launch an OpenAI-style API server       |\n"
    + "|   llamafactory-cli chat -h: launch a chat interface in CLI         |\n"
    + "|   llamafactory-cli eval -h: evaluate models                        |\n"
    + "|   llamafactory-cli export -h: merge LoRA adapters and export model |\n"
    + "|   llamafactory-cli train -h: train models                          |\n"
    + "|   llamafactory-cli webchat -h: launch a chat interface in Web UI   |\n"
    + "|   llamafactory-cli webui: launch LlamaBoard                        |\n"
    + "|   llamafactory-cli version: show version info                      |\n"
    + "-" * 70
)

logger = logging.get_logger(__name__)


CMD_FUNC_MAP = {
    "api": run_api,
    "chat": run_chat,
    "env": print_env,
    "eval": run_eval,
    "export": export_model,
    "train": run_exp,
    "webchat": run_web_demo,
    "webui": run_web_ui,
    "version": print(WELCOME),
    "help": print(USAGE),
}

def main():
<<<<<<< HEAD
    command = sys.argv.pop(1) if len(sys.argv) != 1 else "help"
    if command == "train":
=======
    from . import launcher
    from .api.app import run_api
    from .chat.chat_model import run_chat
    from .eval.evaluator import run_eval
    from .extras.env import VERSION, print_env
    from .extras.misc import find_available_port, get_device_count, is_env_enabled, use_ray
    from .train.tuner import export_model, run_exp
    from .webui.interface import run_web_demo, run_web_ui

    WELCOME = (
        "-" * 58
        + "\n"
        + f"| Welcome to LLaMA Factory, version {VERSION}"
        + " " * (21 - len(VERSION))
        + "|\n|"
        + " " * 56
        + "|\n"
        + "| Project page: https://github.com/hiyouga/LLaMA-Factory |\n"
        + "-" * 58
    )

    command = sys.argv.pop(1) if len(sys.argv) != 1 else Command.HELP
    if command == Command.API:
        run_api()
    elif command == Command.CHAT:
        run_chat()
    elif command == Command.ENV:
        print_env()
    elif command == Command.EVAL:
        run_eval()
    elif command == Command.EXPORT:
        export_model()
    elif command == Command.TRAIN:
>>>>>>> e1fdd6e2
        force_torchrun = is_env_enabled("FORCE_TORCHRUN")
        if force_torchrun or (get_device_count() > 1 and not use_ray()):
            nnodes = os.getenv("NNODES", "1")
            node_rank = os.getenv("NODE_RANK", "0")
            nproc_per_node = os.getenv("NPROC_PER_NODE", str(get_device_count()))
            master_addr = os.getenv("MASTER_ADDR", "127.0.0.1")
            master_port = os.getenv("MASTER_PORT", str(find_available_port()))
            logger.info_rank0(f"Initializing {nproc_per_node} distributed tasks at: {master_addr}:{master_port}")
            if int(nnodes) > 1:
                print(f"Multi-node training enabled: num nodes: {nnodes}, node rank: {node_rank}")

            env = deepcopy(os.environ)
            if is_env_enabled("OPTIM_TORCH", "1"):
                # optimize DDP, see https://zhuanlan.zhihu.com/p/671834539
                env["PYTORCH_CUDA_ALLOC_CONF"] = "expandable_segments:True"
                env["TORCH_NCCL_AVOID_RECORD_STREAMS"] = "1"

            # NOTE: DO NOT USE shell=True to avoid security risk
            process = subprocess.run(
                (
                    "torchrun --nnodes {nnodes} --node_rank {node_rank} --nproc_per_node {nproc_per_node} "
                    "--master_addr {master_addr} --master_port {master_port} {file_name} {args}"
                )
                .format(
                    nnodes=nnodes,
                    node_rank=node_rank,
                    nproc_per_node=nproc_per_node,
                    master_addr=master_addr,
                    master_port=master_port,
                    file_name=launcher.__file__,
                    args=" ".join(sys.argv[1:]),
                )
                .split(),
                env=env,
                check=True,
            )
            sys.exit(process.returncode)
        else:
            run_exp()
    else:
        CMD_FUNC_MAP[command]()


if __name__ == "__main__":
    from multiprocessing import freeze_support
    freeze_support()
    main()<|MERGE_RESOLUTION|>--- conflicted
+++ resolved
@@ -38,24 +38,7 @@
 logger = logging.get_logger(__name__)
 
 
-CMD_FUNC_MAP = {
-    "api": run_api,
-    "chat": run_chat,
-    "env": print_env,
-    "eval": run_eval,
-    "export": export_model,
-    "train": run_exp,
-    "webchat": run_web_demo,
-    "webui": run_web_ui,
-    "version": print(WELCOME),
-    "help": print(USAGE),
-}
-
 def main():
-<<<<<<< HEAD
-    command = sys.argv.pop(1) if len(sys.argv) != 1 else "help"
-    if command == "train":
-=======
     from . import launcher
     from .api.app import run_api
     from .chat.chat_model import run_chat
@@ -77,60 +60,59 @@
         + "-" * 58
     )
 
-    command = sys.argv.pop(1) if len(sys.argv) != 1 else Command.HELP
-    if command == Command.API:
-        run_api()
-    elif command == Command.CHAT:
-        run_chat()
-    elif command == Command.ENV:
-        print_env()
-    elif command == Command.EVAL:
-        run_eval()
-    elif command == Command.EXPORT:
-        export_model()
-    elif command == Command.TRAIN:
->>>>>>> e1fdd6e2
-        force_torchrun = is_env_enabled("FORCE_TORCHRUN")
-        if force_torchrun or (get_device_count() > 1 and not use_ray()):
-            nnodes = os.getenv("NNODES", "1")
-            node_rank = os.getenv("NODE_RANK", "0")
-            nproc_per_node = os.getenv("NPROC_PER_NODE", str(get_device_count()))
-            master_addr = os.getenv("MASTER_ADDR", "127.0.0.1")
-            master_port = os.getenv("MASTER_PORT", str(find_available_port()))
-            logger.info_rank0(f"Initializing {nproc_per_node} distributed tasks at: {master_addr}:{master_port}")
-            if int(nnodes) > 1:
-                print(f"Multi-node training enabled: num nodes: {nnodes}, node rank: {node_rank}")
+    COMMANDS = {
+        "api": run_api,
+        "chat": run_chat,
+        "env": print_env,
+        "eval": run_eval,
+        "export": export_model,
+        "train": run_exp,
+        "webchat": run_web_demo,
+        "webui": run_web_ui,
+        "version": partial(print, WELCOME),
+        "help": partial(print, USAGE),
+    }
 
-            env = deepcopy(os.environ)
-            if is_env_enabled("OPTIM_TORCH", "1"):
-                # optimize DDP, see https://zhuanlan.zhihu.com/p/671834539
-                env["PYTORCH_CUDA_ALLOC_CONF"] = "expandable_segments:True"
-                env["TORCH_NCCL_AVOID_RECORD_STREAMS"] = "1"
+    command = sys.argv.pop(1) if len(sys.argv) != 1 else "help"
+    force_torchrun = is_env_enabled("FORCE_TORCHRUN")
+    if command == "train" and (force_torchrun or (get_device_count() > 1 and not use_ray())):
+        nnodes = os.getenv("NNODES", "1")
+        node_rank = os.getenv("NODE_RANK", "0")
+        nproc_per_node = os.getenv("NPROC_PER_NODE", str(get_device_count()))
+        master_addr = os.getenv("MASTER_ADDR", "127.0.0.1")
+        master_port = os.getenv("MASTER_PORT", str(find_available_port()))
+        logger.info_rank0(f"Initializing {nproc_per_node} distributed tasks at: {master_addr}:{master_port}")
+        if int(nnodes) > 1:
+            print(f"Multi-node training enabled: num nodes: {nnodes}, node rank: {node_rank}")
 
-            # NOTE: DO NOT USE shell=True to avoid security risk
-            process = subprocess.run(
-                (
-                    "torchrun --nnodes {nnodes} --node_rank {node_rank} --nproc_per_node {nproc_per_node} "
-                    "--master_addr {master_addr} --master_port {master_port} {file_name} {args}"
-                )
-                .format(
-                    nnodes=nnodes,
-                    node_rank=node_rank,
-                    nproc_per_node=nproc_per_node,
-                    master_addr=master_addr,
-                    master_port=master_port,
-                    file_name=launcher.__file__,
-                    args=" ".join(sys.argv[1:]),
-                )
-                .split(),
-                env=env,
-                check=True,
+        env = deepcopy(os.environ)
+        if is_env_enabled("OPTIM_TORCH", "1"):
+            # optimize DDP, see https://zhuanlan.zhihu.com/p/671834539
+            env["PYTORCH_CUDA_ALLOC_CONF"] = "expandable_segments:True"
+            env["TORCH_NCCL_AVOID_RECORD_STREAMS"] = "1"
+
+        # NOTE: DO NOT USE shell=True to avoid security risk
+        process = subprocess.run(
+            (
+                "torchrun --nnodes {nnodes} --node_rank {node_rank} --nproc_per_node {nproc_per_node} "
+                "--master_addr {master_addr} --master_port {master_port} {file_name} {args}"
             )
-            sys.exit(process.returncode)
-        else:
-            run_exp()
+            .format(
+                nnodes=nnodes,
+                node_rank=node_rank,
+                nproc_per_node=nproc_per_node,
+                master_addr=master_addr,
+                master_port=master_port,
+                file_name=launcher.__file__,
+                args=" ".join(sys.argv[1:]),
+            )
+            .split(),
+            env=env,
+            check=True,
+        )
+        sys.exit(process.returncode)
     else:
-        CMD_FUNC_MAP[command]()
+        COMMANDS[command]()
 
 
 if __name__ == "__main__":
