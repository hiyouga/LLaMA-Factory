# Copyright 2025 the LlamaFactory team.
#
# Licensed under the Apache License, Version 2.0 (the "License");
# you may not use this file except in compliance with the License.
# You may obtain a copy of the License at
#
#     http://www.apache.org/licenses/LICENSE-2.0
#
# Unless required by applicable law or agreed to in writing, software
# distributed under the License is distributed on an "AS IS" BASIS,
# WITHOUT WARRANTIES OR CONDITIONS OF ANY KIND, either express or implied.
# See the License for the specific language governing permissions and
# limitations under the License.

import os
import subprocess
import sys
from copy import deepcopy


USAGE = (
    "-" * 70
    + "\n"
    + "| Usage:                                                             |\n"
    + "|   llamafactory-cli api -h: launch an OpenAI-style API server       |\n"
    + "|   llamafactory-cli chat -h: launch a chat interface in CLI         |\n"
    + "|   llamafactory-cli export -h: merge LoRA adapters and export model |\n"
    + "|   llamafactory-cli train -h: train models                          |\n"
    + "|   llamafactory-cli webchat -h: launch a chat interface in Web UI   |\n"
    + "|   llamafactory-cli webui: launch LlamaBoard                        |\n"
    + "|   llamafactory-cli env: show environment info                      |\n"
    + "|   llamafactory-cli version: show version info                      |\n"
    + "| Hint: You can use `lmf` as a shortcut for `llamafactory-cli`.      |\n"
    + "-" * 70
)


def launch():
    from .extras import logging
    from .extras.env import VERSION, print_env
    from .extras.misc import find_available_port, get_device_count, is_env_enabled, use_kt, use_ray

    logger = logging.get_logger(__name__)
    WELCOME = (
        "-" * 58
        + "\n"
        + f"| Welcome to LLaMA Factory, version {VERSION}"
        + " " * (21 - len(VERSION))
        + "|\n|"
        + " " * 56
        + "|\n"
        + "| Project page: https://github.com/hiyouga/LLaMA-Factory |\n"
        + "-" * 58
    )

    command = sys.argv.pop(1) if len(sys.argv) > 1 else "help"
<<<<<<< HEAD

    if command == "train" and (is_env_enabled("FORCE_TORCHRUN") or (get_device_count() > 1 and not use_ray() and not use_kt())):
=======
    if is_env_enabled("USE_MCA"):  # force use torchrun
        os.environ["FORCE_TORCHRUN"] = "1"

    if command == "train" and (is_env_enabled("FORCE_TORCHRUN") or (get_device_count() > 1 and not use_ray())):
>>>>>>> 3ae15da9
        # launch distributed training
        nnodes = os.getenv("NNODES", "1")
        node_rank = os.getenv("NODE_RANK", "0")
        nproc_per_node = os.getenv("NPROC_PER_NODE", str(get_device_count()))
        master_addr = os.getenv("MASTER_ADDR", "127.0.0.1")
        master_port = os.getenv("MASTER_PORT", str(find_available_port()))
        logger.info_rank0(f"Initializing {nproc_per_node} distributed tasks at: {master_addr}:{master_port}")
        if int(nnodes) > 1:
            logger.info_rank0(f"Multi-node training enabled: num nodes: {nnodes}, node rank: {node_rank}")

        # elastic launch support
        max_restarts = os.getenv("MAX_RESTARTS", "0")
        rdzv_id = os.getenv("RDZV_ID")
        min_nnodes = os.getenv("MIN_NNODES")
        max_nnodes = os.getenv("MAX_NNODES")

        env = deepcopy(os.environ)
        if is_env_enabled("OPTIM_TORCH", "1"):
            # optimize DDP, see https://zhuanlan.zhihu.com/p/671834539
            env["PYTORCH_CUDA_ALLOC_CONF"] = "expandable_segments:True"
            env["TORCH_NCCL_AVOID_RECORD_STREAMS"] = "1"

        if rdzv_id is not None:
            # launch elastic job with fault tolerant support when possible
            # see also https://docs.pytorch.org/docs/stable/elastic/train_script.html
            rdzv_nnodes = nnodes
            # elastic number of nodes if MIN_NNODES and MAX_NNODES are set
            if min_nnodes is not None and max_nnodes is not None:
                rdzv_nnodes = f"{min_nnodes}:{max_nnodes}"

            process = subprocess.run(
                (
                    "torchrun --nnodes {rdzv_nnodes} --nproc-per-node {nproc_per_node} "
                    "--rdzv-id {rdzv_id} --rdzv-backend c10d --rdzv-endpoint {master_addr}:{master_port} "
                    "--max-restarts {max_restarts} {file_name} {args}"
                )
                .format(
                    rdzv_nnodes=rdzv_nnodes,
                    nproc_per_node=nproc_per_node,
                    rdzv_id=rdzv_id,
                    master_addr=master_addr,
                    master_port=master_port,
                    max_restarts=max_restarts,
                    file_name=__file__,
                    args=" ".join(sys.argv[1:]),
                )
                .split(),
                env=env,
                check=True,
            )
        else:
            # NOTE: DO NOT USE shell=True to avoid security risk
            process = subprocess.run(
                (
                    "torchrun --nnodes {nnodes} --node_rank {node_rank} --nproc_per_node {nproc_per_node} "
                    "--master_addr {master_addr} --master_port {master_port} {file_name} {args}"
                )
                .format(
                    nnodes=nnodes,
                    node_rank=node_rank,
                    nproc_per_node=nproc_per_node,
                    master_addr=master_addr,
                    master_port=master_port,
                    file_name=__file__,
                    args=" ".join(sys.argv[1:]),
                )
                .split(),
                env=env,
                check=True,
            )

        sys.exit(process.returncode)

    elif command == "api":
        from .api.app import run_api

        run_api()

    elif command == "chat":
        from .chat.chat_model import run_chat

        run_chat()

    elif command == "eval":
        raise NotImplementedError("Evaluation will be deprecated in the future.")

    elif command == "export":
        from .train.tuner import export_model

        export_model()

    elif command == "train":
        from .train.tuner import run_exp

        run_exp()

    elif command == "webchat":
        from .webui.interface import run_web_demo

        run_web_demo()

    elif command == "webui":
        from .webui.interface import run_web_ui

        run_web_ui()

    elif command == "env":
        print_env()

    elif command == "version":
        print(WELCOME)

    elif command == "help":
        print(USAGE)

    else:
        print(f"Unknown command: {command}.\n{USAGE}")


if __name__ == "__main__":
    from llamafactory.train.tuner import run_exp  # use absolute import

    run_exp()<|MERGE_RESOLUTION|>--- conflicted
+++ resolved
@@ -54,15 +54,10 @@
     )
 
     command = sys.argv.pop(1) if len(sys.argv) > 1 else "help"
-<<<<<<< HEAD
-
-    if command == "train" and (is_env_enabled("FORCE_TORCHRUN") or (get_device_count() > 1 and not use_ray() and not use_kt())):
-=======
     if is_env_enabled("USE_MCA"):  # force use torchrun
         os.environ["FORCE_TORCHRUN"] = "1"
 
-    if command == "train" and (is_env_enabled("FORCE_TORCHRUN") or (get_device_count() > 1 and not use_ray())):
->>>>>>> 3ae15da9
+    if command == "train" and (is_env_enabled("FORCE_TORCHRUN") or (get_device_count() > 1 and not use_ray() and not use_kt())):
         # launch distributed training
         nnodes = os.getenv("NNODES", "1")
         node_rank = os.getenv("NODE_RANK", "0")
