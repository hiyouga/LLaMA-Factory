--- conflicted
+++ resolved
@@ -63,11 +63,7 @@
 
 
 class DummyOptimizer(torch.optim.Optimizer):
-<<<<<<< HEAD
-    r"""A dummy optimizer used for the GaLore algorithm."""
-=======
     r"""A dummy optimizer used for the GaLore or APOLLO algorithm."""
->>>>>>> 7e0cdb1a
 
     def __init__(
         self, lr: float = 1e-3, optimizer_dict: Optional[dict["torch.nn.Parameter", "torch.optim.Optimizer"]] = None
@@ -114,11 +110,7 @@
 def create_ref_model(
     model_args: "ModelArguments", finetuning_args: "FinetuningArguments", add_valuehead: bool = False
 ) -> Optional[Union["PreTrainedModel", "AutoModelForCausalLMWithValueHead"]]:
-<<<<<<< HEAD
-    r"""Creates reference model for PPO/DPO training. Evaluation mode is not supported.
-=======
     r"""Create reference model for PPO/DPO training. Evaluation mode is not supported.
->>>>>>> 7e0cdb1a
 
     The valuehead parameter is randomly initialized since it is useless for PPO training.
     """
@@ -153,11 +145,7 @@
 def create_reward_model(
     model: "AutoModelForCausalLMWithValueHead", model_args: "ModelArguments", finetuning_args: "FinetuningArguments"
 ) -> Optional["AutoModelForCausalLMWithValueHead"]:
-<<<<<<< HEAD
-    r"""Creates reward model for PPO training."""
-=======
     r"""Create reward model for PPO training."""
->>>>>>> 7e0cdb1a
     if finetuning_args.reward_model_type == "api":
         assert finetuning_args.reward_model.startswith("http"), "Please provide full url."
         logger.info_rank0(f"Use reward server {finetuning_args.reward_model}")
@@ -196,16 +184,8 @@
         return reward_model
 
 
-<<<<<<< HEAD
-def _get_decay_parameter_names(model: "PreTrainedModel") -> List[str]:
-    r"""Returns a list of names of parameters with weight decay.
-
-    (weights in non-layernorm layers)
-    """
-=======
 def _get_decay_parameter_names(model: "PreTrainedModel") -> list[str]:
     r"""Return a list of names of parameters with weight decay. (weights in non-layernorm layers)."""
->>>>>>> 7e0cdb1a
     decay_parameters = get_parameter_names(model, ALL_LAYERNORM_LAYERS)
     decay_parameters = [name for name in decay_parameters if "bias" not in name]
     return decay_parameters
@@ -257,11 +237,7 @@
     elif training_args.optim == "adafactor":
         optim_class = GaLoreAdafactor
     else:
-<<<<<<< HEAD
-        raise NotImplementedError("Unknown optim: {}".format(training_args.optim))
-=======
         raise NotImplementedError(f"Unknown optim: {training_args.optim}.")
->>>>>>> 7e0cdb1a
 
     if finetuning_args.galore_layerwise:
         logger.warning_rank0("The displayed gradient norm will be all zeros in layerwise GaLore.")
@@ -577,13 +553,8 @@
 
 def get_batch_logps(
     logits: "torch.Tensor", labels: "torch.Tensor", label_pad_token_id: int = IGNORE_INDEX
-<<<<<<< HEAD
-) -> Tuple["torch.Tensor", "torch.Tensor"]:
-    r"""Computes the log probabilities of the given labels under the given logits.
-=======
 ) -> tuple["torch.Tensor", "torch.Tensor"]:
     r"""Compute the log probabilities of the given labels under the given logits.
->>>>>>> 7e0cdb1a
 
     Returns:
         logps: A tensor of shape (batch_size,) containing the sum of log probabilities.
