--- conflicted
+++ resolved
@@ -697,12 +697,8 @@
         ),
         run_config=RunConfig(
             name=ray_args.ray_run_name,
-<<<<<<< HEAD
-            storage_path=ray_args.ray_storage_path,
-=======
             storage_filesystem=ray_args.ray_storage_filesystem,
             storage_path=storage_path,
->>>>>>> 36947445
         ),
     )
     return trainer