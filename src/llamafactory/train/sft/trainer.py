--- conflicted
+++ resolved
@@ -97,10 +97,6 @@
         return super().create_scheduler(num_training_steps, optimizer)
 
     @override
-<<<<<<< HEAD
-    def _get_train_sampler(self, *args, **kwargs) -> Optional["torch.utils.data.Sampler"]:
-        if self.finetuning_args.disable_shuffling:
-=======
     def training_step(self, model, inputs, *args, **kwargs):
         # TODO: sequence_parallel modes other than 'zigzag-ring' may not need dummy forward
         if not self._has_dummy_forwarded and model.sequence_parallel_group is not None:
@@ -112,20 +108,12 @@
         return super().training_step(model, inputs, *args, **kwargs)
 
     @override
-    def _get_train_sampler(self) -> Optional["torch.utils.data.Sampler"]:
+    def _get_train_sampler(self, *args, **kwargs) -> Optional["torch.utils.data.Sampler"]:
         if self.model.sequence_parallel_group is not None or self.finetuning_args.disable_shuffling:
->>>>>>> a4d25a01
             return torch.utils.data.SequentialSampler(self.train_dataset)
-        else:
-            return super()._get_train_sampler()
-
-<<<<<<< HEAD
+
         return super()._get_train_sampler(*args, **kwargs)
 
-    @override
-    def compute_loss(self, model, inputs, *args, **kwargs):
-        return super().compute_loss(model, inputs, *args, **kwargs)
-=======
     @override
     def compute_loss(self, model, inputs, return_outputs=False, **kwargs):
         r"""
@@ -136,15 +124,6 @@
             loss = super().compute_loss(model, inputs, return_outputs, **kwargs)
         else:
             # compute loss without shift labels, as we have already shifted labels in data processing when using sequence parallel
-            # import torch
-
-            # # 设置打印选项，显示更多内容
-            # torch.set_printoptions(threshold=10_000)  # 设置显示的最大条目数
-
-            # # 假设 inputs["input_ids"] 是一个张量
-            # input_ids = inputs["position_ids"]
-            # print(f"input: {input_ids}")
-            # exit()
             _, outputs = super().compute_loss(model, inputs, return_outputs=True, **kwargs)
             # Flatten the tokens
             loss_fct = CrossEntropyLoss(reduction="sum")
@@ -176,7 +155,6 @@
                 return loss / self.args.gradient_accumulation_steps
 
         return loss
->>>>>>> a4d25a01
 
     @override
     def prediction_step(
