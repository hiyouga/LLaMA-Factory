# Copyright 2025 HuggingFace Inc. and the LlamaFactory team.
#
# This code is inspired by the HuggingFace's transformers library.
# https://github.com/huggingface/transformers/blob/v4.40.0/src/transformers/trainer_seq2seq.py
#
# Licensed under the Apache License, Version 2.0 (the "License");
# you may not use this file except in compliance with the License.
# You may obtain a copy of the License at
#
#     http://www.apache.org/licenses/LICENSE-2.0
#
# Unless required by applicable law or agreed to in writing, software
# distributed under the License is distributed on an "AS IS" BASIS,
# WITHOUT WARRANTIES OR CONDITIONS OF ANY KIND, either express or implied.
# See the License for the specific language governing permissions and
# limitations under the License.

import importlib.util
import json
import os
from types import MethodType
from typing import TYPE_CHECKING, Any, Optional, Union

import numpy as np
import torch
from transformers import Seq2SeqTrainer
from typing_extensions import override

from ...data.processor.alst_data_adapter import create_alst_data_adapter
from ...extras import logging
from ...extras.constants import IGNORE_INDEX
from ...extras.packages import is_transformers_version_greater_than
from ...model.model_utils.alst_config import create_alst_config
from ..alst_loss import create_alst_loss_handler, should_use_alst_loss
from ..callbacks import SaveProcessorCallback
from ..fp8_utils import (
    check_deepspeed_fp8_compatibility,
    check_model_fp8_compatibility,
    create_deepspeed_fp8_kwargs,
    create_fp8_kwargs,
    validate_fp8_requirements,
)
from ..trainer_utils import (
    create_custom_optimizer,
    create_custom_scheduler,
    get_sequence_parallel_group,
    update_alst_adapter_with_model,
)


if TYPE_CHECKING:
    from torch.utils.data import Dataset
    from transformers import PreTrainedTokenizer, ProcessorMixin
    from transformers.trainer import PredictionOutput

    from ...hparams import FinetuningArguments, ModelArguments


logger = logging.get_logger(__name__)


class CustomSeq2SeqTrainer(Seq2SeqTrainer):
    r"""Inherits Seq2SeqTrainer to compute generative metrics such as BLEU and ROUGE."""

    def __init__(
        self,
        finetuning_args: "FinetuningArguments",
        processor: Optional["ProcessorMixin"],
        model_args: Optional["ModelArguments"] = None,
        gen_kwargs: Optional[dict[str, Any]] = None,
        **kwargs,
    ) -> None:
        # Configure FP8 for both DeepSpeed and native Accelerate
        if model_args is not None and model_args.fp8:
            if not validate_fp8_requirements():
                logger.warning("FP8 requirements not met, falling back to default precision")
            elif not check_deepspeed_fp8_compatibility():
                logger.warning("FP8 disabled due to DeepSpeed incompatibility - please upgrade to DeepSpeed 0.17.3+")
            else:
                import os

                # Always set mixed precision to fp8 first
                os.environ["ACCELERATE_MIXED_PRECISION"] = "fp8"
                logger.info_rank0("Set ACCELERATE_MIXED_PRECISION=fp8")

                # Configure FP8 backend and options
                backend = getattr(model_args, 'fp8_backend', 'auto')
                if backend != 'auto':
                    os.environ["FP8_BACKEND"] = backend
                    logger.info_rank0(f"Set FP8_BACKEND={backend}")

                # Create and validate recipe kwargs (for logging/debugging)
                if importlib.util.find_spec("deepspeed") is not None:
                    deepspeed_fp8_kwargs = create_deepspeed_fp8_kwargs(model_args)
                    logger.info_rank0(f"DeepSpeed FP8 kwargs created: {deepspeed_fp8_kwargs}")
                else:
                    fp8_kwargs = create_fp8_kwargs(model_args)
                    logger.info_rank0(f"Native FP8 kwargs created: {fp8_kwargs}")

                    if hasattr(model_args, 'fp8_enable_fsdp_float8_all_gather') and model_args.fp8_enable_fsdp_float8_all_gather:
                        os.environ["FP8_ENABLE_FSDP_FLOAT8_ALL_GATHER"] = "true"
                        logger.info_rank0("Set FP8_ENABLE_FSDP_FLOAT8_ALL_GATHER=true")

                logger.info_rank0("FP8 environment variables configured for Accelerate")

        # Synchronize gradient accumulation steps between Accelerate and DeepSpeed/Training args
        training_args = kwargs.get("args")
        if training_args is not None and hasattr(training_args, 'gradient_accumulation_steps'):
            import os
            gradient_accumulation_steps = training_args.gradient_accumulation_steps
            os.environ["ACCELERATE_GRADIENT_ACCUMULATION_STEPS"] = str(gradient_accumulation_steps)
            logger.info_rank0(f"Set ACCELERATE_GRADIENT_ACCUMULATION_STEPS={gradient_accumulation_steps}")

        if is_transformers_version_greater_than("4.46"):
            kwargs["processing_class"] = kwargs.pop("tokenizer")
        else:
            self.processing_class: PreTrainedTokenizer = kwargs.get("tokenizer")

        super().__init__(**kwargs)
        if processor is not None:
            # avoid wrong loss under gradient accumulation
            # https://github.com/huggingface/transformers/pull/36044#issuecomment-2746657112
            self.model_accepts_loss_kwargs = False

        self.finetuning_args = finetuning_args
        if gen_kwargs is not None:
            # https://github.com/huggingface/transformers/blob/v4.45.0/src/transformers/trainer_seq2seq.py#L287
            self._gen_kwargs = gen_kwargs

        if processor is not None:
            self.add_callback(SaveProcessorCallback(processor))

        if finetuning_args.use_badam:
            from badam import BAdamCallback, clip_grad_norm_old_version  # type: ignore

            self.accelerator.clip_grad_norm_ = MethodType(clip_grad_norm_old_version, self.accelerator)
            self.add_callback(BAdamCallback)

<<<<<<< HEAD
        # Initialize ALST data adapter and loss handler if needed
        if model_args is not None and model_args.sequence_parallel_size > 1:
            self.alst_config = create_alst_config(model_args)
            if self.alst_config.enabled:
                # Get sequence parallel group from model (will be None initially, set later)
                self.alst_data_adapter = create_alst_data_adapter(model_args, self.alst_config, None)
                self.alst_loss_handler = None  # Will be created when sequence parallel group is available
                logger.info_rank0("ALST data adapter initialized for trainer")
            else:
                self.alst_data_adapter = None
                self.alst_loss_handler = None
        else:
            self.alst_data_adapter = None
            self.alst_loss_handler = None

=======
        if finetuning_args.use_dft_loss:
            from ..trainer_utils import dft_loss_func

            self.compute_loss_func = dft_loss_func
>>>>>>> 8288806b

    @override
    def create_optimizer(self) -> "torch.optim.Optimizer":
        if self.optimizer is None:
            self.optimizer = create_custom_optimizer(self.model, self.args, self.finetuning_args)
        return super().create_optimizer()

    @override
    def create_scheduler(
        self, num_training_steps: int, optimizer: Optional["torch.optim.Optimizer"] = None
    ) -> "torch.optim.lr_scheduler.LRScheduler":
        create_custom_scheduler(self.args, num_training_steps, optimizer)
        return super().create_scheduler(num_training_steps, optimizer)

    @override
    def training_step(self, model, inputs, *args, **kwargs):
        # ALST doesn't require dummy forward pass - UlyssesSPDataLoaderAdapter handles sequence parallel setup
        return super().training_step(model, inputs, *args, **kwargs)

    @override
    def _get_train_sampler(self, *args, **kwargs) -> Optional["torch.utils.data.Sampler"]:
        # ALST/UlyssesSPDataLoaderAdapter handles data distribution - use standard sampler logic
        if self.finetuning_args.disable_shuffling:
            return torch.utils.data.SequentialSampler(self.train_dataset)

        return super()._get_train_sampler(*args, **kwargs)

    @override
    def compute_loss(self, model, inputs, return_outputs=False, **kwargs):
        r"""Compute loss with ALST support for sequence parallel training."""
        sequence_parallel_group = get_sequence_parallel_group(model, self.accelerator)

        # Check if we should use ALST loss computation
        if should_use_alst_loss(inputs, sequence_parallel_group):
            # Initialize ALST loss handler if not already done
            if self.alst_loss_handler is None:
                self.alst_loss_handler = create_alst_loss_handler(sequence_parallel_group)
            # Use ALST loss computation
            return self.alst_loss_handler.compute_alst_loss(model, inputs, return_outputs)

        else:
            # Standard training (no sequence parallelism) or ALST not properly configured
            if sequence_parallel_group is not None:
                logger.warning(f"Sequence parallel group exists but ALST loss not triggered. Input keys: {list(inputs.keys())}")

            loss = super().compute_loss(model, inputs, return_outputs, **kwargs)

        if is_transformers_version_greater_than("4.46") and not getattr(self, "model_accepts_loss_kwargs", False):
            # other model should not scale the loss
            if return_outputs:
                return (loss[0] / self.args.gradient_accumulation_steps, *loss[1:])
            else:
                return loss / self.args.gradient_accumulation_steps

        return loss

    @override
    def prediction_step(
        self,
        model: "torch.nn.Module",
        inputs: dict[str, Union["torch.Tensor", Any]],
        prediction_loss_only: bool,
        ignore_keys: Optional[list[str]] = None,
        **gen_kwargs,
    ) -> tuple[Optional[float], Optional["torch.Tensor"], Optional["torch.Tensor"]]:
        r"""Remove the prompt part in the generated tokens.

        Subclass and override to inject custom behavior.
        """
        if self.args.predict_with_generate:  # do not pass labels to model when generate
            labels = inputs.pop("labels", None)
        else:
            labels = inputs.get("labels")

        loss, generated_tokens, _ = super().prediction_step(
            model, inputs, prediction_loss_only=prediction_loss_only, ignore_keys=ignore_keys, **gen_kwargs
        )
        if generated_tokens is not None and self.args.predict_with_generate:
            generated_tokens[:, : inputs["input_ids"].size(-1)] = self.processing_class.pad_token_id
            generated_tokens = generated_tokens.contiguous()

        return loss, generated_tokens, labels

    def save_predictions(
        self, dataset: "Dataset", predict_results: "PredictionOutput", skip_special_tokens: bool = True
    ) -> None:
        r"""Save model predictions to `output_dir`.

        A custom behavior that not contained in Seq2SeqTrainer.
        """
        if not self.is_world_process_zero():
            return

        output_prediction_file = os.path.join(self.args.output_dir, "generated_predictions.jsonl")
        logger.info_rank0(f"Saving prediction results to {output_prediction_file}")

        labels = np.where(
            predict_results.label_ids != IGNORE_INDEX, predict_results.label_ids, self.processing_class.pad_token_id
        )
        preds = np.where(
            predict_results.predictions != IGNORE_INDEX,
            predict_results.predictions,
            self.processing_class.pad_token_id,
        )

        for i in range(len(preds)):
            pad_len = np.nonzero(preds[i] != self.processing_class.pad_token_id)[0]
            if len(pad_len):  # move pad token to last
                preds[i] = np.concatenate((preds[i][pad_len[0] :], preds[i][: pad_len[0]]), axis=-1)

        decoded_inputs = self.processing_class.batch_decode(dataset["input_ids"], skip_special_tokens=False)
        decoded_preds = self.processing_class.batch_decode(preds, skip_special_tokens=skip_special_tokens)
        decoded_labels = self.processing_class.batch_decode(labels, skip_special_tokens=skip_special_tokens)

        with open(output_prediction_file, "w", encoding="utf-8") as f:
            for text, pred, label in zip(decoded_inputs, decoded_preds, decoded_labels):
                f.write(json.dumps({"prompt": text, "predict": pred, "label": label}, ensure_ascii=False) + "\n")

    @override
    def get_train_dataloader(self) -> "torch.utils.data.DataLoader":
        """Override to add ALST DataLoader wrapping if enabled."""
        # Check FP8 compatibility if FP8 is enabled and this is the first time creating dataloader
        if (hasattr(self, '_fp8_compatibility_checked') is False and
            hasattr(self, 'model_args') and
            getattr(self.model_args, 'fp8', False)):

            try:
                is_compatible, reason = check_model_fp8_compatibility(self.model)
                if not is_compatible:
                    logger.warning(f"FP8 compatibility issue detected: {reason}")
                    logger.warning("Consider using bf16 instead of fp8, or try fp8_backend='te' with Transformer Engine")
                else:
                    logger.info_rank0(f"Model FP8 compatibility confirmed: {reason}")
            except Exception as e:
                logger.warning(f"FP8 compatibility check failed: {e}")

            self._fp8_compatibility_checked = True

        dataloader = super().get_train_dataloader()

        if self.alst_data_adapter is not None:
            # Update ALST adapter with sequence parallel group from model
            update_alst_adapter_with_model(self.alst_data_adapter, self.model, self.accelerator)

            # Estimate sequence length from dataset if possible
            sequence_length = getattr(self.args, 'max_seq_length', None) or getattr(self.train_dataset, 'max_length', None)
            dataloader = self.alst_data_adapter.wrap_dataloader(dataloader, sequence_length)
            logger.info_rank0("Applied ALST wrapping to training DataLoader")

        return dataloader

    @override
    def get_eval_dataloader(self, eval_dataset=None) -> "torch.utils.data.DataLoader":
        """Override to add ALST DataLoader wrapping if enabled."""
        dataloader = super().get_eval_dataloader(eval_dataset)

        if self.alst_data_adapter is not None:
            # Update ALST adapter with sequence parallel group from model
            update_alst_adapter_with_model(self.alst_data_adapter, self.model, self.accelerator)

            # Estimate sequence length from dataset if possible
            sequence_length = getattr(self.args, 'max_seq_length', None) or getattr(eval_dataset or self.eval_dataset, 'max_length', None)
            dataloader = self.alst_data_adapter.wrap_dataloader(dataloader, sequence_length)
            logger.info_rank0("Applied ALST wrapping to evaluation DataLoader")

        return dataloader<|MERGE_RESOLUTION|>--- conflicted
+++ resolved
@@ -136,7 +136,6 @@
             self.accelerator.clip_grad_norm_ = MethodType(clip_grad_norm_old_version, self.accelerator)
             self.add_callback(BAdamCallback)
 
-<<<<<<< HEAD
         # Initialize ALST data adapter and loss handler if needed
         if model_args is not None and model_args.sequence_parallel_size > 1:
             self.alst_config = create_alst_config(model_args)
@@ -152,12 +151,10 @@
             self.alst_data_adapter = None
             self.alst_loss_handler = None
 
-=======
         if finetuning_args.use_dft_loss:
             from ..trainer_utils import dft_loss_func
 
             self.compute_loss_func = dft_loss_func
->>>>>>> 8288806b
 
     @override
     def create_optimizer(self) -> "torch.optim.Optimizer":
