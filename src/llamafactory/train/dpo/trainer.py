--- conflicted
+++ resolved
@@ -96,11 +96,7 @@
                 if not (
                     getattr(ref_model, "is_loaded_in_8bit", False) or getattr(ref_model, "is_loaded_in_4bit", False)
                 ):  # quantized models are already set on the correct device
-<<<<<<< HEAD
-                    self.ref_model = prepare_deepspeed(self.ref_model,self.accelerator)
-=======
                     self.ref_model = prepare_deepspeed(self.ref_model, self.accelerator)
->>>>>>> a9324e32
             else:
                 self.ref_model = self.accelerator.prepare_model(self.ref_model, evaluation_mode=True)
                 self.ref_model.eval()
@@ -247,10 +243,6 @@
             "rejected_logits": rejected_logits,
             "chosen_logps_avg": chosen_logps_avg,
         }
-<<<<<<< HEAD
-
-=======
->>>>>>> a9324e32
 
     @override
     def compute_reference_log_probs(
