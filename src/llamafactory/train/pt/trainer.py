# Copyright 2025 the LlamaFactory team.
#
# Licensed under the Apache License, Version 2.0 (the "License");
# you may not use this file except in compliance with the License.
# You may obtain a copy of the License at
#
#     http://www.apache.org/licenses/LICENSE-2.0
#
# Unless required by applicable law or agreed to in writing, software
# distributed under the License is distributed on an "AS IS" BASIS,
# WITHOUT WARRANTIES OR CONDITIONS OF ANY KIND, either express or implied.
# See the License for the specific language governing permissions and
# limitations under the License.

from types import MethodType
from typing import TYPE_CHECKING, Optional

import torch
from transformers import Trainer
from typing_extensions import override

from ...extras.packages import is_transformers_version_greater_than
from ..callbacks import SaveProcessorCallback
from ..trainer_utils import create_custom_optimizer, create_custom_scheduler


if TYPE_CHECKING:
    from transformers import ProcessorMixin

    from ...hparams import FinetuningArguments


class CustomTrainer(Trainer):
<<<<<<< HEAD
    r"""Inherits Trainer for custom optimizer."""

    def __init__(self, finetuning_args: "FinetuningArguments", processor: Optional["ProcessorMixin"], **kwargs) -> None:
=======
    r"""Inherit Trainer for custom optimizer."""

    def __init__(
        self, finetuning_args: "FinetuningArguments", processor: Optional["ProcessorMixin"], **kwargs
    ) -> None:
        if is_transformers_version_greater_than("4.46"):
            kwargs["processing_class"] = kwargs.pop("tokenizer")

>>>>>>> 7e0cdb1a
        super().__init__(**kwargs)
        self.finetuning_args = finetuning_args

        if processor is not None:
            self.add_callback(SaveProcessorCallback(processor))

        if finetuning_args.use_badam:
            from badam import BAdamCallback, clip_grad_norm_old_version  # type: ignore

            self.accelerator.clip_grad_norm_ = MethodType(clip_grad_norm_old_version, self.accelerator)
            self.add_callback(BAdamCallback)

    @override
    def create_optimizer(self) -> "torch.optim.Optimizer":
        if self.optimizer is None:
            self.optimizer = create_custom_optimizer(self.model, self.args, self.finetuning_args)
        return super().create_optimizer()

    @override
    def create_scheduler(
        self, num_training_steps: int, optimizer: Optional["torch.optim.Optimizer"] = None
    ) -> "torch.optim.lr_scheduler.LRScheduler":
        create_custom_scheduler(self.args, num_training_steps, optimizer)
        return super().create_scheduler(num_training_steps, optimizer)

    @override
    def _get_train_sampler(self) -> Optional["torch.utils.data.Sampler"]:
        if self.finetuning_args.disable_shuffling:
            return torch.utils.data.SequentialSampler(self.train_dataset)

        return super()._get_train_sampler()

    @override
    def compute_loss(self, model, inputs, *args, **kwargs):
        return super().compute_loss(model, inputs, *args, **kwargs)<|MERGE_RESOLUTION|>--- conflicted
+++ resolved
@@ -31,11 +31,6 @@
 
 
 class CustomTrainer(Trainer):
-<<<<<<< HEAD
-    r"""Inherits Trainer for custom optimizer."""
-
-    def __init__(self, finetuning_args: "FinetuningArguments", processor: Optional["ProcessorMixin"], **kwargs) -> None:
-=======
     r"""Inherit Trainer for custom optimizer."""
 
     def __init__(
@@ -44,7 +39,6 @@
         if is_transformers_version_greater_than("4.46"):
             kwargs["processing_class"] = kwargs.pop("tokenizer")
 
->>>>>>> 7e0cdb1a
         super().__init__(**kwargs)
         self.finetuning_args = finetuning_args
 
