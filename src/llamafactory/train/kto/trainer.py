--- conflicted
+++ resolved
@@ -120,14 +120,10 @@
 
     @override
     def _get_train_sampler(self) -> Optional["torch.utils.data.Sampler"]:
-<<<<<<< HEAD
-        r"""Replaces the sequential sampler of KTO Trainer created by trl with the random sampler."""
-=======
         r"""Replace the sequential sampler of KTO Trainer created by trl with the random sampler."""
         if self.finetuning_args.disable_shuffling:
             return torch.utils.data.SequentialSampler(self.train_dataset)
 
->>>>>>> 7e0cdb1a
         return Trainer._get_train_sampler(self)
 
     @override
@@ -137,17 +133,10 @@
 
     @override
     def forward(
-<<<<<<< HEAD
-        self, model: "PreTrainedModel", batch: Dict[str, "torch.Tensor"], prefix: Literal["", "kl_"] = ""
-    ) -> Tuple["torch.Tensor", "torch.Tensor"]:
-        r"""Runs forward pass and computes the log probabilities."""
-        batch = {k: v.detach().clone() for k, v in batch.items()}  # avoid error
-=======
         self, model: "PreTrainedModel", batch: dict[str, "torch.Tensor"], prefix: Literal["", "kl_"] = ""
     ) -> tuple["torch.Tensor", "torch.Tensor", "torch.Tensor"]:
         r"""Run forward pass and computes the log probabilities."""
         batch = nested_detach(batch, clone=True)  # avoid error
->>>>>>> 7e0cdb1a
         model_inputs = {
             "input_ids": batch[f"{prefix}input_ids"],
             "attention_mask": batch[f"{prefix}attention_mask"],
@@ -194,15 +183,9 @@
 
     @override
     def compute_reference_log_probs(
-<<<<<<< HEAD
-        self, model: "PreTrainedModel", batch: Dict[str, "torch.Tensor"]
-    ) -> Tuple["torch.Tensor", "torch.Tensor", "torch.Tensor"]:
-        r"""Computes log probabilities of the reference model."""
-=======
         self, model: "PreTrainedModel", batch: dict[str, "torch.Tensor"]
     ) -> tuple["torch.Tensor", "torch.Tensor", "torch.Tensor"]:
         r"""Compute log probabilities of the reference model."""
->>>>>>> 7e0cdb1a
         if self.ref_model is None:
             ref_model = model
             ref_context = self.accelerator.unwrap_model(model).disable_adapter()
@@ -221,15 +204,9 @@
     def get_batch_loss_metrics(
         self,
         model: "PreTrainedModel",
-<<<<<<< HEAD
-        batch: Dict[str, "torch.Tensor"],
-    ) -> Tuple["torch.Tensor", Dict[str, "torch.Tensor"]]:
-        r"""Computes the DPO loss and other metrics for the given batch of inputs for train or test."""
-=======
         batch: dict[str, "torch.Tensor"],
     ) -> tuple["torch.Tensor", dict[str, "torch.Tensor"]]:
         r"""Compute the DPO loss and other metrics for the given batch of inputs for train or test."""
->>>>>>> 7e0cdb1a
         metrics = {}
         (
             policy_chosen_logps,
