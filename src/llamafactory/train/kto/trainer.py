# Copyright 2025 HuggingFace Inc. and the LlamaFactory team.
#
# This code is inspired by the HuggingFace's TRL library.
# https://github.com/huggingface/trl/blob/v0.8.0/trl/trainer/kto_trainer.py
#
# Licensed under the Apache License, Version 2.0 (the "License");
# you may not use this file except in compliance with the License.
# You may obtain a copy of the License at
#
#     http://www.apache.org/licenses/LICENSE-2.0
#
# Unless required by applicable law or agreed to in writing, software
# distributed under the License is distributed on an "AS IS" BASIS,
# WITHOUT WARRANTIES OR CONDITIONS OF ANY KIND, either express or implied.
# See the License for the specific language governing permissions and
# limitations under the License.

import warnings
from collections import defaultdict
from contextlib import nullcontext
from types import MethodType
from typing import TYPE_CHECKING, Literal, Optional, Union

import torch
from transformers import Trainer
from trl import KTOTrainer
from trl.trainer import disable_dropout_in_model
from trl.trainer.utils import prepare_deepspeed
from typing_extensions import override

from ...extras.constants import IGNORE_INDEX
from ...extras.packages import is_transformers_version_greater_than
from ..callbacks import SaveProcessorCallback
from ..trainer_utils import create_custom_optimizer, create_custom_scheduler, get_batch_logps, nested_detach


if TYPE_CHECKING:
    from transformers import PreTrainedModel, ProcessorMixin

    from ...hparams import FinetuningArguments


class CustomKTOTrainer(KTOTrainer):
    def __init__(
        self,
        model: Union["PreTrainedModel", torch.nn.Module],
        ref_model: Optional[Union["PreTrainedModel", torch.nn.Module]],
        finetuning_args: "FinetuningArguments",
        processor: Optional["ProcessorMixin"],
        disable_dropout: bool = True,
        **kwargs,
    ):
        if is_transformers_version_greater_than("4.46"):
            kwargs["processing_class"] = kwargs.pop("tokenizer")

        if disable_dropout:
            disable_dropout_in_model(model)
            if ref_model is not None:
                disable_dropout_in_model(ref_model)

        self.finetuning_args = finetuning_args
        self.reference_free = False
        self.use_dpo_data_collator = True  # hack to avoid warning
        self.generate_during_eval = False  # disable at evaluation
        self.label_pad_token_id = IGNORE_INDEX
        self.padding_value = 0
        self.is_encoder_decoder = model.config.is_encoder_decoder
        self.precompute_ref_log_probs = False
        self._precomputed_train_ref_log_probs = False
        self._precomputed_eval_ref_log_probs = False
        self._peft_has_been_casted_to_bf16 = False

        self.ref_model = ref_model
        self._stored_metrics = defaultdict(lambda: defaultdict(list))

        # kto hyperparams
        self.beta = finetuning_args.pref_beta
        self.desirable_weight = finetuning_args.kto_chosen_weight
        self.undesirable_weight = finetuning_args.kto_rejected_weight
        self.ftx_gamma = finetuning_args.pref_ftx
<<<<<<< HEAD
        # Set `loss_type` and `calculate_KL` to their default values,
        # to maintain consistency with the logic of trl version 0.9.6.
        self.calculate_KL = True
        self.loss_type = "kto"
=======
        # trl
        # Not all losses require a KL calculation
        self.calculate_KL = True
        if hasattr(self, "loss_type") and self.loss_type in ["apo_zero_unpaired"]:
            self.calculate_KL = False
        else:
            self.loss_type = "kto"
>>>>>>> a9324e32

        Trainer.__init__(self, model=model, **kwargs)
        self.model_accepts_loss_kwargs = False  # overwrite trainer's default behavior
        if not hasattr(self, "accelerator"):
            raise AttributeError("Please update `transformers`.")

        warnings.simplefilter("ignore")  # remove gc warnings on ref model

        if ref_model is not None:
            if self.is_deepspeed_enabled:
                if not (
                    getattr(ref_model, "is_loaded_in_8bit", False) or getattr(ref_model, "is_loaded_in_4bit", False)
                ):  # quantized models are already set on the correct device
<<<<<<< HEAD
                    self.ref_model = prepare_deepspeed(self.ref_model,self.accelerator)
=======
                    self.ref_model = prepare_deepspeed(self.ref_model, self.accelerator)
>>>>>>> a9324e32
            else:
                self.ref_model = self.accelerator.prepare_model(self.ref_model, evaluation_mode=True)
                self.ref_model.eval()

        if processor is not None:
            self.add_callback(SaveProcessorCallback(processor))

        if finetuning_args.use_badam:
            from badam import BAdamCallback, clip_grad_norm_old_version  # type: ignore

            self.accelerator.clip_grad_norm_ = MethodType(clip_grad_norm_old_version, self.accelerator)
            self.add_callback(BAdamCallback)

    @override
    def create_optimizer(self) -> "torch.optim.Optimizer":
        if self.optimizer is None:
            self.optimizer = create_custom_optimizer(self.model, self.args, self.finetuning_args)
        return super().create_optimizer()

    @override
    def create_scheduler(
        self, num_training_steps: int, optimizer: Optional["torch.optim.Optimizer"] = None
    ) -> "torch.optim.lr_scheduler.LRScheduler":
        create_custom_scheduler(self.args, num_training_steps, optimizer)
        return super().create_scheduler(num_training_steps, optimizer)

    @override
    def _get_train_sampler(self, *args, **kwargs) -> Optional["torch.utils.data.Sampler"]:
        r"""Replace the sequential sampler of KTO Trainer created by trl with the random sampler."""
        if self.finetuning_args.disable_shuffling:
            return torch.utils.data.SequentialSampler(self.train_dataset)

        return Trainer._get_train_sampler(self, *args, **kwargs)

    @override
    def get_batch_samples(self, *args, **kwargs):
        r"""Replace the method of KTO Trainer with the one of the standard Trainer."""
        return Trainer.get_batch_samples(self, *args, **kwargs)

    @override
    def forward(
        self, model: "PreTrainedModel", batch: dict[str, "torch.Tensor"], prefix: Literal["", "kl_"] = ""
    ) -> tuple["torch.Tensor", "torch.Tensor", "torch.Tensor"]:
        r"""Run forward pass and computes the log probabilities."""
        batch = nested_detach(batch, clone=True)  # avoid error
        model_inputs = {
            "input_ids": batch[f"{prefix}input_ids"],
            "attention_mask": batch[f"{prefix}attention_mask"],
        }
        if f"{prefix}token_type_ids" in batch:
            model_inputs["token_type_ids"] = batch[f"{prefix}token_type_ids"]

        if "pixel_values" in batch:
            model_inputs["pixel_values"] = batch["pixel_values"]

        if "image_sizes" in batch:
            model_inputs["image_sizes"] = batch["image_sizes"]

        if "image_grid_thw" in batch:
            model_inputs["image_grid_thw"] = batch["image_grid_thw"]

        if "aspect_ratio_ids" in batch:
            model_inputs["aspect_ratio_ids"] = batch["aspect_ratio_ids"]

        if "aspect_ratio_mask" in batch:
            model_inputs["aspect_ratio_mask"] = batch["aspect_ratio_mask"]

        if f"{prefix}cross_attention_mask" in batch:
            model_inputs["cross_attention_mask"] = batch[f"{prefix}cross_attention_mask"]

        logits = model(**model_inputs, return_dict=True, use_cache=False).logits.to(torch.float32)
        logps, valid_length = get_batch_logps(logits=logits, labels=batch[f"{prefix}labels"])
        return logits, logps, logps / valid_length

    @override
    def concatenated_forward(
        self, model: "PreTrainedModel", batch: dict[str, "torch.Tensor"]
    ) -> tuple["torch.Tensor", "torch.Tensor", "torch.Tensor", "torch.Tensor", "torch.Tensor", "torch.Tensor"]:
        target_logits, target_logps, target_logps_avg = self.forward(model, batch)
        with torch.no_grad():
            _, kl_logps, _ = self.forward(model, batch, prefix="kl_")

        if len(target_logps) != len(batch["kto_tags"]):
            raise ValueError("Mismatched shape of inputs and labels.")

        chosen_logits = target_logits[batch["kto_tags"]]
        chosen_logps = target_logps[batch["kto_tags"]]
        rejected_logits = target_logits[~batch["kto_tags"]]
        rejected_logps = target_logps[~batch["kto_tags"]]
        chosen_logps_avg = target_logps_avg[batch["kto_tags"]]
        return chosen_logps, rejected_logps, chosen_logits, rejected_logits, kl_logps, chosen_logps_avg

    @override
    def compute_reference_log_probs(
        self, model: "PreTrainedModel", batch: dict[str, "torch.Tensor"]
    ) -> tuple["torch.Tensor", "torch.Tensor", "torch.Tensor"]:
        r"""Compute log probabilities of the reference model."""
        if self.ref_model is None:
            ref_model = model
            ref_context = self.accelerator.unwrap_model(model).disable_adapter()
        else:
            ref_model = self.ref_model
            ref_context = nullcontext()

        with torch.no_grad(), ref_context:
            reference_chosen_logps, reference_rejected_logps, _, _, reference_kl_logps, _ = self.concatenated_forward(
                ref_model, batch
            )

        return reference_chosen_logps, reference_rejected_logps, reference_kl_logps

    @override
    def get_batch_loss_metrics(
        self,
        model: "PreTrainedModel",
        batch: dict[str, "torch.Tensor"],
    ) -> tuple["torch.Tensor", dict[str, "torch.Tensor"]]:
        r"""Compute the DPO loss and other metrics for the given batch of inputs for train or test."""
        metrics = {}
        (
            policy_chosen_logps,
            policy_rejected_logps,
            policy_chosen_logits,
            policy_rejected_logits,
            policy_kl_logps,
            policy_chosen_logps_avg,
        ) = self.concatenated_forward(model, batch)
        reference_chosen_logps, reference_rejected_logps, reference_kl_logps = self.compute_reference_log_probs(
            model, batch
        )
        losses, chosen_rewards, rejected_rewards, kl = self.kto_loss(
            policy_chosen_logps,
            policy_rejected_logps,
            policy_kl_logps,
            reference_chosen_logps,
            reference_rejected_logps,
            reference_kl_logps,
        )
        losses = losses.nanmean()

        if self.ftx_gamma > 1e-6 and len(policy_chosen_logps) > 0:  # remember to rescale
            sft_loss = -policy_chosen_logps_avg
            losses += self.ftx_gamma * sft_loss.nanmean() / len(policy_chosen_logps) * len(batch["labels"])

        num_chosen = len(chosen_rewards)
        num_rejected = len(rejected_rewards)
        if num_chosen > 0:
            metrics["rewards/chosen_sum"] = chosen_rewards.nansum().item()
            metrics["logps/chosen_sum"] = policy_chosen_logps.nansum().item()
            metrics["logits/chosen_sum"] = policy_chosen_logits.nansum().item()
            metrics["count/chosen"] = float(num_chosen)

        if num_rejected > 0:
            metrics["rewards/rejected_sum"] = rejected_rewards.nansum().item()
            metrics["logps/rejected_sum"] = policy_rejected_logps.nansum().item()
            metrics["logits/rejected_sum"] = policy_rejected_logits.nansum().item()
            metrics["count/rejected"] = float(num_rejected)

        metrics["kl"] = kl.item()
        return losses, metrics

    @override
    def compute_loss(
        self, model: "PreTrainedModel", inputs: dict[str, "torch.Tensor"], return_outputs: bool = False, **kwargs
    ) -> Union["torch.Tensor", tuple["torch.Tensor", list["torch.Tensor"]]]:
        r"""Subclass and override to accept extra kwargs."""
        return super().compute_loss(model, inputs, return_outputs)

    @override
    def log(self, logs: dict[str, float], *args, **kwargs) -> None:
        r"""Log `logs` on the various objects watching training, including stored metrics."""
        # logs either has "loss" or "eval_loss"
        train_eval = "train" if "loss" in logs else "eval"
        prefix = "eval_" if train_eval == "eval" else ""
        # Add averaged stored metrics to logs
        key_list, metric_list = [], []
        for key, metrics in self._stored_metrics[train_eval].items():
            key_list.append(key)
            metric_list.append(torch.tensor(metrics, dtype=torch.float).to(self.accelerator.device).sum().item())

        del self._stored_metrics[train_eval]
        if len(metric_list) < 9:  # pad to for all reduce
            for i in range(9 - len(metric_list)):
                key_list.append(f"dummy_{i}")
                metric_list.append(0.0)

        metric_list = torch.tensor(metric_list, dtype=torch.float).to(self.accelerator.device)
        metric_list = self.accelerator.reduce(metric_list, "sum").tolist()
        metric_dict: dict[str, float] = dict(zip(key_list, metric_list))
        for split in ["chosen", "rejected"]:  # accumulate average metrics from sums and lengths
            if f"count/{split}" in metric_dict:
                for key in ("rewards", "logps", "logits"):
                    logs[f"{prefix}{key}/{split}"] = metric_dict[f"{key}/{split}_sum"] / metric_dict[f"count/{split}"]
                    del metric_dict[f"{key}/{split}_sum"]
                del metric_dict[f"count/{split}"]

        if f"{prefix}rewards/chosen" in logs and f"{prefix}rewards/rejected" in logs:  # calculate reward margin
            logs[f"{prefix}rewards/margins"] = logs[f"{prefix}rewards/chosen"] - logs[f"{prefix}rewards/rejected"]

        for key, metric in metric_dict.items():  # add remaining items
            if not key.startswith("dummy_"):
                logs[key] = metric

        return Trainer.log(self, logs, *args, **kwargs)<|MERGE_RESOLUTION|>--- conflicted
+++ resolved
@@ -78,12 +78,6 @@
         self.desirable_weight = finetuning_args.kto_chosen_weight
         self.undesirable_weight = finetuning_args.kto_rejected_weight
         self.ftx_gamma = finetuning_args.pref_ftx
-<<<<<<< HEAD
-        # Set `loss_type` and `calculate_KL` to their default values,
-        # to maintain consistency with the logic of trl version 0.9.6.
-        self.calculate_KL = True
-        self.loss_type = "kto"
-=======
         # trl
         # Not all losses require a KL calculation
         self.calculate_KL = True
@@ -91,7 +85,6 @@
             self.calculate_KL = False
         else:
             self.loss_type = "kto"
->>>>>>> a9324e32
 
         Trainer.__init__(self, model=model, **kwargs)
         self.model_accepts_loss_kwargs = False  # overwrite trainer's default behavior
@@ -105,11 +98,7 @@
                 if not (
                     getattr(ref_model, "is_loaded_in_8bit", False) or getattr(ref_model, "is_loaded_in_4bit", False)
                 ):  # quantized models are already set on the correct device
-<<<<<<< HEAD
-                    self.ref_model = prepare_deepspeed(self.ref_model,self.accelerator)
-=======
                     self.ref_model = prepare_deepspeed(self.ref_model, self.accelerator)
->>>>>>> a9324e32
             else:
                 self.ref_model = self.accelerator.prepare_model(self.ref_model, evaluation_mode=True)
                 self.ref_model.eval()
