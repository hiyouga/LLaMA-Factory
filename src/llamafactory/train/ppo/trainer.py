--- conflicted
+++ resolved
@@ -32,12 +32,8 @@
 from transformers.trainer_pt_utils import remove_dummy_checkpoint
 from transformers.trainer_utils import PREFIX_CHECKPOINT_DIR
 from transformers.utils import SAFE_WEIGHTS_NAME, WEIGHTS_NAME
-<<<<<<< HEAD
-from trl import PPOConfig, PPOTrainer, __version__ as trl_version
-=======
 from trl import PPOConfig, PPOTrainer
 from trl import __version__ as trl_version
->>>>>>> a9324e32
 from trl.models.utils import unwrap_model_for_generation
 from typing_extensions import override
 
@@ -89,17 +85,6 @@
 
         # Check if TRL version is compatible (0.8.6 <= version <= 0.9.6)
         try:
-<<<<<<< HEAD
-            from packaging import version
-            if version.parse(trl_version) < version.parse("0.8.6") or version.parse(trl_version) > version.parse(
-                    "0.9.6"):
-                raise ImportError(
-                    "Incompatible TRL version detected. LLaMA-Factory ppo requires TRL version >=0.8.6,<=0.9.6. "
-                    f"Found version {trl_version}. Please install the correct version with: `pip install trl>=0.8.6,<=0.9.6`\n"
-                    "To fix: run `DISABLE_VERSION_CHECK=1 llamafactory-cli train example_ppo.yaml`\n"
-                )
-            from trl.core import PPODecorators, logprobs_from_logits
-=======
             from transformers.utils.versions import require_version
 
             require_version(
@@ -108,7 +93,6 @@
                 f"Found version {trl_version}. Please install the correct version with: `pip install trl>=0.8.6,<=0.9.6`\n"
                 "To fix: run `DISABLE_VERSION_CHECK=1 llamafactory-cli train example_ppo.yaml`\n",
             )
->>>>>>> a9324e32
         except ImportError as e:
             raise e
 
@@ -448,11 +432,8 @@
 
         Subclass and override to inject custom behavior.
         """
-<<<<<<< HEAD
-=======
         from trl.core import logprobs_from_logits
 
->>>>>>> a9324e32
         torch_gc()
         bs = len(queries)
         fbs = self.config.mini_batch_size
