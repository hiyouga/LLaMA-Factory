# Copyright 2025 the LlamaFactory team.
#
# Licensed under the Apache License, Version 2.0 (the "License");
# you may not use this file except in compliance with the License.
# You may obtain a copy of the License at
#
#     http://www.apache.org/licenses/LICENSE-2.0
#
# Unless required by applicable law or agreed to in writing, software
# distributed under the License is distributed on an "AS IS" BASIS,
# WITHOUT WARRANTIES OR CONDITIONS OF ANY KIND, either express or implied.
# See the License for the specific language governing permissions and
# limitations under the License.

import json
from contextlib import nullcontext
from typing import TYPE_CHECKING, Literal, Optional

import torch
from transformers.integrations import is_deepspeed_zero3_enabled

from ...extras.packages import is_requests_available


if is_requests_available():
    import requests


if TYPE_CHECKING:
    from transformers import PreTrainedModel
    from trl import AutoModelForCausalLMWithValueHead


<<<<<<< HEAD
def get_rewards_from_server(server_url: str, messages: List[str]) -> List["torch.Tensor"]:
    r"""Gets reward scores from the API server."""
=======
def get_rewards_from_server(server_url: str, messages: list[str]) -> list["torch.Tensor"]:
    r"""Get reward scores from the API server."""
>>>>>>> 7e0cdb1a
    headers = {"Content-Type": "application/json"}
    payload = {"model": "model", "messages": messages}
    response = requests.post(server_url, json=payload, headers=headers)
    rewards = json.loads(response.text)["scores"]
    return torch.Tensor(rewards)


def replace_model(model: "AutoModelForCausalLMWithValueHead", target: Literal["default", "reward"]) -> None:
<<<<<<< HEAD
    r"""Replaces the default/reward modules in the model.

    The model is already unwrapped.
    """
=======
    r"""Replace the default/reward modules in the model. The model is already unwrapped."""
>>>>>>> 7e0cdb1a
    v_head_layer = model.v_head.summary
    if is_deepspeed_zero3_enabled():
        import deepspeed  # type: ignore

        params = [v_head_layer.weight, v_head_layer.bias]
        context_maybe_zero3 = deepspeed.zero.GatheredParameters(params, modifier_rank=0)
    else:
        context_maybe_zero3 = nullcontext()

    model.pretrained_model.set_adapter(target)  # set the LoRA adapter to be active
    with context_maybe_zero3:
        if target == "reward":  # save default head temporarily
            setattr(model, "default_head_weight", v_head_layer.weight.data.detach().clone())
            setattr(model, "default_head_bias", v_head_layer.bias.data.detach().clone())

        device = v_head_layer.weight.device
        v_head_layer.weight.data = model.get_buffer(f"{target}_head_weight").detach().clone().to(device)
        v_head_layer.bias.data = model.get_buffer(f"{target}_head_bias").detach().clone().to(device)


<<<<<<< HEAD
def dump_layernorm(model: "PreTrainedModel") -> Dict[str, "torch.Tensor"]:
    r"""Dumps the layernorm parameters in the model.

    The model is already unwrapped (and gathered).
    """
=======
def dump_layernorm(model: "PreTrainedModel") -> dict[str, "torch.Tensor"]:
    r"""Dump the layernorm parameters in the model. The model is already unwrapped (and gathered)."""
>>>>>>> 7e0cdb1a
    layer_norm_params = {}
    for name, param in model.named_parameters():
        if param.data.dtype == torch.float32:
            layer_norm_params[name] = param.data.detach().clone()
            param.data = param.data.to(model.config.torch_dtype)

    return layer_norm_params


<<<<<<< HEAD
def restore_layernorm(model: "PreTrainedModel", layernorm_params: Optional[Dict[str, "torch.Tensor"]] = None) -> None:
    r"""Restores the layernorm parameters in the model.

    The model is already unwrapped (and gathered).
    """
=======
def restore_layernorm(model: "PreTrainedModel", layernorm_params: Optional[dict[str, "torch.Tensor"]] = None) -> None:
    r"""Restore the layernorm parameters in the model. The model is already unwrapped (and gathered)."""
>>>>>>> 7e0cdb1a
    for name, param in model.named_parameters():
        if name in layernorm_params:
            param.data = layernorm_params[name]<|MERGE_RESOLUTION|>--- conflicted
+++ resolved
@@ -31,13 +31,8 @@
     from trl import AutoModelForCausalLMWithValueHead
 
 
-<<<<<<< HEAD
-def get_rewards_from_server(server_url: str, messages: List[str]) -> List["torch.Tensor"]:
-    r"""Gets reward scores from the API server."""
-=======
 def get_rewards_from_server(server_url: str, messages: list[str]) -> list["torch.Tensor"]:
     r"""Get reward scores from the API server."""
->>>>>>> 7e0cdb1a
     headers = {"Content-Type": "application/json"}
     payload = {"model": "model", "messages": messages}
     response = requests.post(server_url, json=payload, headers=headers)
@@ -46,14 +41,7 @@
 
 
 def replace_model(model: "AutoModelForCausalLMWithValueHead", target: Literal["default", "reward"]) -> None:
-<<<<<<< HEAD
-    r"""Replaces the default/reward modules in the model.
-
-    The model is already unwrapped.
-    """
-=======
     r"""Replace the default/reward modules in the model. The model is already unwrapped."""
->>>>>>> 7e0cdb1a
     v_head_layer = model.v_head.summary
     if is_deepspeed_zero3_enabled():
         import deepspeed  # type: ignore
@@ -74,16 +62,8 @@
         v_head_layer.bias.data = model.get_buffer(f"{target}_head_bias").detach().clone().to(device)
 
 
-<<<<<<< HEAD
-def dump_layernorm(model: "PreTrainedModel") -> Dict[str, "torch.Tensor"]:
-    r"""Dumps the layernorm parameters in the model.
-
-    The model is already unwrapped (and gathered).
-    """
-=======
 def dump_layernorm(model: "PreTrainedModel") -> dict[str, "torch.Tensor"]:
     r"""Dump the layernorm parameters in the model. The model is already unwrapped (and gathered)."""
->>>>>>> 7e0cdb1a
     layer_norm_params = {}
     for name, param in model.named_parameters():
         if param.data.dtype == torch.float32:
@@ -93,16 +73,8 @@
     return layer_norm_params
 
 
-<<<<<<< HEAD
-def restore_layernorm(model: "PreTrainedModel", layernorm_params: Optional[Dict[str, "torch.Tensor"]] = None) -> None:
-    r"""Restores the layernorm parameters in the model.
-
-    The model is already unwrapped (and gathered).
-    """
-=======
 def restore_layernorm(model: "PreTrainedModel", layernorm_params: Optional[dict[str, "torch.Tensor"]] = None) -> None:
     r"""Restore the layernorm parameters in the model. The model is already unwrapped (and gathered)."""
->>>>>>> 7e0cdb1a
     for name, param in model.named_parameters():
         if name in layernorm_params:
             param.data = layernorm_params[name]