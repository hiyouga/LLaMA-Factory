--- conflicted
+++ resolved
@@ -54,10 +54,7 @@
     image_min_pixels: int = 32 * 32,
     video_fps: float = 2.0,
     video_maxlen: int = 128,
-<<<<<<< HEAD
     batch_size: int = 16,
-=======
->>>>>>> ab2c0511
 ):
     r"""Perform batch generation using vLLM engine, which supports tensor parallelism.
 
@@ -91,7 +88,6 @@
     template_obj = get_template_and_fix_tokenizer(tokenizer, data_args)
     template_obj.mm_plugin.expand_mm_tokens = False  # for vllm generate
 
-<<<<<<< HEAD
     engine_args = {
         "model": model_args.model_name_or_path,
         "trust_remote_code": True,
@@ -114,43 +110,7 @@
     # load datasets
     dataset_module = get_dataset(template_obj, model_args, data_args, training_args, "ppo", **tokenizer_module)
     train_dataset = dataset_module["train_dataset"]
-=======
-    inputs, prompts, labels = [], [], []
-    for sample in dataset_module["train_dataset"]:
-        if sample["images"]:
-            multi_modal_data = {
-                "image": template_obj.mm_plugin._regularize_images(
-                    sample["images"], image_max_pixels=image_max_pixels, image_min_pixels=image_min_pixels
-                )["images"]
-            }
-        elif sample["videos"]:
-            multi_modal_data = {
-                "video": template_obj.mm_plugin._regularize_videos(
-                    sample["videos"],
-                    image_max_pixels=image_max_pixels,
-                    image_min_pixels=image_min_pixels,
-                    video_fps=video_fps,
-                    video_maxlen=video_maxlen,
-                )["videos"]
-            }
-        elif sample["audios"]:
-            audio_data = template_obj.mm_plugin._regularize_audios(
-                sample["audios"],
-                sampling_rate=16000,
-            )
-            multi_modal_data = {"audio": zip(audio_data["audios"], audio_data["sampling_rates"])}
-        else:
-            multi_modal_data = None
-
-        inputs.append({"prompt_token_ids": sample["input_ids"], "multi_modal_data": multi_modal_data})
-        prompts.append(tokenizer.decode(sample["input_ids"], skip_special_tokens=skip_special_tokens))
-        labels.append(
-            tokenizer.decode(
-                list(filter(lambda x: x != IGNORE_INDEX, sample["labels"])), skip_special_tokens=skip_special_tokens
-            )
-        )
->>>>>>> ab2c0511
-
+    
     sampling_params = SamplingParams(
         repetition_penalty=generating_args.repetition_penalty or 1.0,  # repetition_penalty must > 0
         temperature=generating_args.temperature,
