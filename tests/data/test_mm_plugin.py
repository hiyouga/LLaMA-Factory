# Copyright 2025 the LlamaFactory team.
#
# Licensed under the Apache License, Version 2.0 (the "License");
# you may not use this file except in compliance with the License.
# You may obtain a copy of the License at
#
#     http://www.apache.org/licenses/LICENSE-2.0
#
# Unless required by applicable law or agreed to in writing, software
# distributed under the License is distributed on an "AS IS" BASIS,
# WITHOUT WARRANTIES OR CONDITIONS OF ANY KIND, either express or implied.
# See the License for the specific language governing permissions and
# limitations under the License.

import os
from typing import TYPE_CHECKING, Any

import pytest
import torch
from PIL import Image

from llamafactory.data.mm_plugin import get_mm_plugin
from llamafactory.hparams import get_infer_args
from llamafactory.model import load_tokenizer


if TYPE_CHECKING:
    from transformers import PreTrainedTokenizer, ProcessorMixin
    from transformers.image_processing_utils import BaseImageProcessor

    from llamafactory.data.mm_plugin import BasePlugin
    from llamafactory.model.loader import TokenizerModule


HF_TOKEN = os.getenv("HF_TOKEN")

TINY_LLAMA3 = os.getenv("TINY_LLAMA3", "llamafactory/tiny-random-Llama-3")
TINY_LLAMA4 = os.getenv("TINY_LLAMA4", "llamafactory/tiny-random-Llama-4")

MM_MESSAGES = [
    {"role": "user", "content": "<image>What is in this image?"},
    {"role": "assistant", "content": "A cat."},
]

TEXT_MESSAGES = [
    {"role": "user", "content": "How are you"},
    {"role": "assistant", "content": "I am fine!"},
]

IMAGES = [Image.new("RGB", (32, 32), (255, 255, 255))]

NO_IMAGES = []

NO_VIDEOS = []

NO_AUDIOS = []

IMGLENS = [1]

NO_IMGLENS = [0]

NO_VIDLENS = [0]

NO_AUDLENS = [0]

INPUT_IDS = [0, 1, 2, 3, 4]

LABELS = [0, 1, 2, 3, 4]

BATCH_IDS = [[1] * 1024]


def _get_mm_inputs(processor: "ProcessorMixin") -> dict[str, "torch.Tensor"]:
    image_processor: BaseImageProcessor = getattr(processor, "image_processor")
    return image_processor(images=IMAGES, return_tensors="pt")


def _is_close(batch_a: dict[str, Any], batch_b: dict[str, Any]) -> None:
    assert batch_a.keys() == batch_b.keys()
    for key in batch_a.keys():
        if isinstance(batch_a[key], torch.Tensor):
            assert torch.allclose(batch_a[key], batch_b[key], rtol=1e-4, atol=1e-5)
        elif isinstance(batch_a[key], list) and all(isinstance(item, torch.Tensor) for item in batch_a[key]):
            assert len(batch_a[key]) == len(batch_b[key])
            for tensor_a, tensor_b in zip(batch_a[key], batch_b[key]):
                assert torch.allclose(tensor_a, tensor_b, rtol=1e-4, atol=1e-5)
        else:
            assert batch_a[key] == batch_b[key]


def _load_tokenizer_module(model_name_or_path: str) -> "TokenizerModule":
    model_args, *_ = get_infer_args({"model_name_or_path": model_name_or_path, "template": "default"})
    return load_tokenizer(model_args)


def _check_plugin(
    plugin: "BasePlugin",
    tokenizer: "PreTrainedTokenizer",
    processor: "ProcessorMixin",
    expected_mm_messages: list[dict[str, str]] = MM_MESSAGES,
    expected_input_ids: list[int] = INPUT_IDS,
    expected_labels: list[int] = LABELS,
    expected_mm_inputs: dict[str, Any] = {},
    expected_no_mm_inputs: dict[str, Any] = {},
) -> None:
    # test mm_messages
    if plugin.__class__.__name__ != "BasePlugin":
        assert plugin.process_messages(MM_MESSAGES, IMAGES, NO_VIDEOS, NO_AUDIOS, processor) == expected_mm_messages
        assert plugin.process_token_ids(INPUT_IDS, LABELS, IMAGES, NO_VIDEOS, NO_AUDIOS, tokenizer, processor) == (
            expected_input_ids,
            expected_labels,
        )
        _is_close(
            plugin.get_mm_inputs(IMAGES, NO_VIDEOS, NO_AUDIOS, IMGLENS, NO_VIDLENS, NO_AUDLENS, BATCH_IDS, processor),
            expected_mm_inputs,
        )

    # test text_messages
    assert plugin.process_messages(TEXT_MESSAGES, NO_IMAGES, NO_VIDEOS, NO_AUDIOS, processor) == TEXT_MESSAGES
    assert plugin.process_token_ids(INPUT_IDS, LABELS, NO_IMAGES, NO_VIDEOS, NO_AUDIOS, tokenizer, processor) == (
        INPUT_IDS,
        LABELS,
    )
    _is_close(
        plugin.get_mm_inputs(
            NO_IMAGES, NO_VIDEOS, NO_AUDIOS, NO_IMGLENS, NO_VIDLENS, NO_AUDLENS, BATCH_IDS, processor
        ),
        expected_no_mm_inputs,
    )


def test_base_plugin():
    tokenizer_module = _load_tokenizer_module(model_name_or_path=TINY_LLAMA3)
    base_plugin = get_mm_plugin(name="base")
    check_inputs = {"plugin": base_plugin, **tokenizer_module}
    _check_plugin(**check_inputs)


<<<<<<< HEAD
def test_internvl_plugin():
    image_seqlen = 256
    tokenizer_module = _load_tokenizer_module(model_name_or_path="kingsley01/InternVL2_5-1B-MPO-hf")
    internvl_plugin = get_mm_plugin("intern_vl", image_token="<image>", video_token="<video>")
    check_inputs = {"plugin": internvl_plugin, **tokenizer_module}
    check_inputs["expected_mm_messages"] = [
        {
            key: value.replace("<image>", f"<img>{'<IMG_CONTEXT>' * image_seqlen * 1}</img>")
=======
@pytest.mark.skipif(not HF_TOKEN, reason="Gated model.")
def test_gemma3_plugin():
    image_seqlen = 256
    tokenizer_module = _load_tokenizer_module(model_name_or_path="google/gemma-3-4b-it")
    gemma3_plugin = get_mm_plugin(name="gemma3", image_token="<image_soft_token>")
    image_tokens_expanded = "<image_soft_token>" * image_seqlen
    check_inputs = {"plugin": gemma3_plugin, **tokenizer_module}
    check_inputs["expected_mm_messages"] = [
        {
            key: value.replace("<image>", f"\n\n<start_of_image>{image_tokens_expanded}<end_of_image>\n\n")
>>>>>>> b5d667ce
            for key, value in message.items()
        }
        for message in MM_MESSAGES
    ]
    check_inputs["expected_mm_inputs"] = _get_mm_inputs(tokenizer_module["processor"])
<<<<<<< HEAD
    check_inputs["expected_mm_inputs"].pop("num_patches", None)
=======
    check_inputs["expected_mm_inputs"].pop("num_crops")
    check_inputs["expected_mm_inputs"]["token_type_ids"] = [[0] * 1024]
    check_inputs["expected_no_mm_inputs"] = {"token_type_ids": [[0] * 1024]}
    _check_plugin(**check_inputs)


@pytest.mark.xfail(reason="Unknown error.")
def test_llama4_plugin():
    tokenizer_module = _load_tokenizer_module(model_name_or_path=TINY_LLAMA4)
    processor = tokenizer_module["processor"]
    llama4_plugin = get_mm_plugin(name="llama4", image_token="<|image|>")
    check_inputs = {"plugin": llama4_plugin, **tokenizer_module}
    mm_inputs = _get_mm_inputs(tokenizer_module["processor"])
    image_height, image_width = mm_inputs["pixel_values"][0].shape[-2:]
    num_patches_per_chunk = int(
        (image_height // processor.patch_size) * (image_width // processor.patch_size) // processor.downsample_ratio
    )
    aspect_ratios = mm_inputs.pop("aspect_ratios")
    tokens_for_this_image = processor._prompt_split_image(aspect_ratios[0], num_patches_per_chunk)
    check_inputs["expected_mm_messages"] = [
        {key: value.replace("<image>", tokens_for_this_image) for key, value in message.items()}
        for message in MM_MESSAGES
    ]
    check_inputs["expected_mm_inputs"] = mm_inputs
>>>>>>> b5d667ce
    _check_plugin(**check_inputs)


def test_llava_plugin():
    image_seqlen = 576
    tokenizer_module = _load_tokenizer_module(model_name_or_path="llava-hf/llava-1.5-7b-hf")
    llava_plugin = get_mm_plugin(name="llava", image_token="<image>")
    check_inputs = {"plugin": llava_plugin, **tokenizer_module}
    check_inputs["expected_mm_messages"] = [
        {key: value.replace("<image>", "<image>" * image_seqlen) for key, value in message.items()}
        for message in MM_MESSAGES
    ]
    check_inputs["expected_mm_inputs"] = _get_mm_inputs(tokenizer_module["processor"])
    _check_plugin(**check_inputs)


def test_llava_next_plugin():
    image_seqlen = 1176
    tokenizer_module = _load_tokenizer_module(model_name_or_path="llava-hf/llava-v1.6-vicuna-7b-hf")
    llava_next_plugin = get_mm_plugin(name="llava_next", image_token="<image>")
    check_inputs = {"plugin": llava_next_plugin, **tokenizer_module}
    check_inputs["expected_mm_messages"] = [
        {key: value.replace("<image>", "<image>" * image_seqlen) for key, value in message.items()}
        for message in MM_MESSAGES
    ]
    check_inputs["expected_mm_inputs"] = _get_mm_inputs(tokenizer_module["processor"])
    _check_plugin(**check_inputs)


def test_llava_next_video_plugin():
    image_seqlen = 1176
    tokenizer_module = _load_tokenizer_module(model_name_or_path="llava-hf/LLaVA-NeXT-Video-7B-hf")
    llava_next_video_plugin = get_mm_plugin(name="llava_next_video", image_token="<image>", video_token="<video>")
    check_inputs = {"plugin": llava_next_video_plugin, **tokenizer_module}
    check_inputs["expected_mm_messages"] = [
        {key: value.replace("<image>", "<image>" * image_seqlen) for key, value in message.items()}
        for message in MM_MESSAGES
    ]
    check_inputs["expected_mm_inputs"] = _get_mm_inputs(tokenizer_module["processor"])
    _check_plugin(**check_inputs)


@pytest.mark.skipif(not HF_TOKEN, reason="Gated model.")
def test_paligemma_plugin():
    image_seqlen = 256
    tokenizer_module = _load_tokenizer_module(model_name_or_path="google/paligemma-3b-pt-224")
    paligemma_plugin = get_mm_plugin(name="paligemma", image_token="<image>")
    check_inputs = {"plugin": paligemma_plugin, **tokenizer_module}
    check_inputs["expected_mm_messages"] = [
        {key: value.replace("<image>", "") for key, value in message.items()} for message in MM_MESSAGES
    ]
    check_inputs["expected_input_ids"] = [
        tokenizer_module["tokenizer"].convert_tokens_to_ids(paligemma_plugin.image_token)
    ] * image_seqlen + INPUT_IDS
    check_inputs["expected_labels"] = [-100] * image_seqlen + LABELS
    check_inputs["expected_mm_inputs"] = _get_mm_inputs(tokenizer_module["processor"])
    check_inputs["expected_mm_inputs"]["token_type_ids"] = [[0] * image_seqlen + [1] * (1024 - image_seqlen)]
    check_inputs["expected_no_mm_inputs"] = {"token_type_ids": [[1] * 1024]}
    _check_plugin(**check_inputs)


def test_pixtral_plugin():
    image_slice_height, image_slice_width = 2, 2
    tokenizer_module = _load_tokenizer_module(model_name_or_path="mistral-community/pixtral-12b")
    pixtral_plugin = get_mm_plugin(name="pixtral", image_token="[IMG]")
    check_inputs = {"plugin": pixtral_plugin, **tokenizer_module}
    check_inputs["expected_mm_messages"] = [
        {
            key: value.replace(
                "<image>",
                ("{}[IMG_BREAK]".format("[IMG]" * image_slice_width) * image_slice_height).rsplit("[IMG_BREAK]", 1)[0]
                + "[IMG_END]",
            )
            for key, value in message.items()
        }
        for message in MM_MESSAGES
    ]
    check_inputs["expected_mm_inputs"] = _get_mm_inputs(tokenizer_module["processor"])
    check_inputs["expected_mm_inputs"]["pixel_values"] = check_inputs["expected_mm_inputs"]["pixel_values"][0]
    _check_plugin(**check_inputs)


def test_qwen2_vl_plugin():
    image_seqlen = 4
    tokenizer_module = _load_tokenizer_module(model_name_or_path="Qwen/Qwen2-VL-7B-Instruct")
    qwen2_vl_plugin = get_mm_plugin(name="qwen2_vl", image_token="<|image_pad|>")
    check_inputs = {"plugin": qwen2_vl_plugin, **tokenizer_module}
    check_inputs["expected_mm_messages"] = [
        {
            key: value.replace("<image>", "<|vision_start|>{}<|vision_end|>".format("<|image_pad|>" * image_seqlen))
            for key, value in message.items()
        }
        for message in MM_MESSAGES
    ]
    check_inputs["expected_mm_inputs"] = _get_mm_inputs(tokenizer_module["processor"])
    _check_plugin(**check_inputs)


def test_video_llava_plugin():
    image_seqlen = 256
    tokenizer_module = _load_tokenizer_module(model_name_or_path="LanguageBind/Video-LLaVA-7B-hf")
    video_llava_plugin = get_mm_plugin(name="video_llava", image_token="<image>", video_token="<video>")
    check_inputs = {"plugin": video_llava_plugin, **tokenizer_module}
    check_inputs["expected_mm_messages"] = [
        {key: value.replace("<image>", "<image>" * image_seqlen) for key, value in message.items()}
        for message in MM_MESSAGES
    ]
    check_inputs["expected_mm_inputs"] = _get_mm_inputs(tokenizer_module["processor"])
    _check_plugin(**check_inputs)<|MERGE_RESOLUTION|>--- conflicted
+++ resolved
@@ -136,16 +136,6 @@
     _check_plugin(**check_inputs)
 
 
-<<<<<<< HEAD
-def test_internvl_plugin():
-    image_seqlen = 256
-    tokenizer_module = _load_tokenizer_module(model_name_or_path="kingsley01/InternVL2_5-1B-MPO-hf")
-    internvl_plugin = get_mm_plugin("intern_vl", image_token="<image>", video_token="<video>")
-    check_inputs = {"plugin": internvl_plugin, **tokenizer_module}
-    check_inputs["expected_mm_messages"] = [
-        {
-            key: value.replace("<image>", f"<img>{'<IMG_CONTEXT>' * image_seqlen * 1}</img>")
-=======
 @pytest.mark.skipif(not HF_TOKEN, reason="Gated model.")
 def test_gemma3_plugin():
     image_seqlen = 256
@@ -156,18 +146,31 @@
     check_inputs["expected_mm_messages"] = [
         {
             key: value.replace("<image>", f"\n\n<start_of_image>{image_tokens_expanded}<end_of_image>\n\n")
->>>>>>> b5d667ce
             for key, value in message.items()
         }
         for message in MM_MESSAGES
     ]
     check_inputs["expected_mm_inputs"] = _get_mm_inputs(tokenizer_module["processor"])
-<<<<<<< HEAD
-    check_inputs["expected_mm_inputs"].pop("num_patches", None)
-=======
     check_inputs["expected_mm_inputs"].pop("num_crops")
     check_inputs["expected_mm_inputs"]["token_type_ids"] = [[0] * 1024]
     check_inputs["expected_no_mm_inputs"] = {"token_type_ids": [[0] * 1024]}
+    _check_plugin(**check_inputs)
+
+
+def test_internvl_plugin():
+    image_seqlen = 256
+    tokenizer_module = _load_tokenizer_module(model_name_or_path="kingsley01/InternVL2_5-1B-MPO-hf")
+    internvl_plugin = get_mm_plugin("intern_vl", image_token="<image>", video_token="<video>")
+    check_inputs = {"plugin": internvl_plugin, **tokenizer_module}
+    check_inputs["expected_mm_messages"] = [
+        {
+            key: value.replace("<image>", f"<img>{'<IMG_CONTEXT>' * image_seqlen * 1}</img>")
+            for key, value in message.items()
+        }
+        for message in MM_MESSAGES
+    ]
+    check_inputs["expected_mm_inputs"] = _get_mm_inputs(tokenizer_module["processor"])
+    check_inputs["expected_mm_inputs"].pop("num_patches", None)
     _check_plugin(**check_inputs)
 
 
@@ -189,7 +192,6 @@
         for message in MM_MESSAGES
     ]
     check_inputs["expected_mm_inputs"] = mm_inputs
->>>>>>> b5d667ce
     _check_plugin(**check_inputs)
 
 
